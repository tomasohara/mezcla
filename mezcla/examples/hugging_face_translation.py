#! /usr/bin/env python
#
# Uses the Hugging Face API for machine translation (MT)
#
# Based on:
# - https://stackoverflow.com/questions/71568142/how-can-i-extract-and-store-the-text-generated-from-an-automatic-speech-recognit
# - Hugging Face's NLP with Transformers text
#

"""Machine translation via Hugging Face

Example:

echo "How now Bourne cow?" | FROM=en TO=es {script} -

USE_INTERFACE=1 {script} -
"""

# Standard modules
# TODO: import re

# Intalled module
import transformers
import torch
## OLD: from transformers import pipeline

# Local modules
from mezcla import debug
from mezcla.main import Main
# TODO2: add new mezcla.hugging_face module for common stuff
from mezcla.examples.hugging_face_speechrec import TORCH_DEVICE
from mezcla import misc_utils
from mezcla import system
from mezcla import glue_helpers as gh
# Constants
TL = debug.TL

## TODO:
## # Environment options
## # Notes:
## # - These are just intended for internal options, not for end users.
## # - They also allow for enabling options in one place rather than four
## #   when using main.Main (e.g., [Main member] initialization, run-time
## #   value, and argument spec., along with string constant definition).
## #
## ENABLE_FUBAR = system.getenv_bool("ENABLE_FUBAR", False,
##                                   description="Enable fouled up beyond all recognition processing")

FROM = system.getenv_text("FROM", "es")
TO = system.getenv_text("TO", "en")
SOURCE_LANG = system.getenv_text("SOURCE_LANG", FROM,
                                 "Source language")
TARGET_LANG = system.getenv_text("TARGET_LANG", TO,
                                 "Target language")
debug.assertion(SOURCE_LANG != TARGET_LANG)
## OLD:
## MT_TASK = f"translation_{SOURCE_LANG}_to_{TARGET_LANG}"
## DEFAULT_MODEL = f"Helsinki-NLP/opus-mt-{SOURCE_LANG}-{TARGET_LANG}"
## OLD:
## MT_MODEL = system.getenv_value("MT_MODEL", None,
##                                "Hugging Face model for MT")
SHOW_ELAPSED = system.getenv_bool("SHOW_ELAPSED", False,
                                  "Show elapsed time")
MAX_LENGTH = system.getenv_value(
    "MAX_LENGTH", None,
    description="Optional maximum length of tokens")

TEXT_ARG = "text"
FROM_ARG = "from"
TO_ARG = "to"
## TODO: ELAPSED_ARG = "elapsed-time"
TASK_ARG = "task"
MODEL_ARG = "model"

#-------------------------------------------------------------------------------
USE_CPU = system.getenv_bool("USE_CPU", True, "Uses Torch on CPU if True")
MAX_LENGTH = system.getenv_int("MAX_LENGTH", 512, "Maximum Length of Tokens")
TEXT_FILE = system.getenv_text("TEXT_FILE", "-",
                               "Text file to translate")
USE_INTERFACE = system.getenv_bool("USE_INTERFACE", False,
                                   "Use web-based interface via gradio")

device = torch.device("cpu") if USE_CPU else torch.device("cuda")
# Optionally load UI support
gr = None
if USE_INTERFACE:
    import gradio as gr                 # pylint: disable=import-error


def main():
    """Entry point"""
    debug.trace(TL.USUAL, f"main(): script={system.real_path(__file__)}")

    # Show simple usage if --help given
    ## OLD: dummy_app = Main(description=__doc__, skip_input=False, manual_input=False)
    dummy_app = Main(description=__doc__.format(script=gh.basename(__file__)),
                     skip_input=False, manual_input=True,
                     ## TODO: bool_options=[(ELAPSED_ARG, "Show elapsed time")],
                     text_options=[
                         (FROM_ARG, "Source language code"),
                         (TO_ARG, "Target language code"),
                         (TASK_ARG, "Translation task"),
                         (MODEL_ARG, "Model for translation"),
                         (TEXT_ARG, "Text to translate")])
    debug.trace_object(5, dummy_app)
    debug.assertion(dummy_app.parsed_args)
    text = dummy_app.get_parsed_option(TEXT_ARG)
    source_lang = dummy_app.get_parsed_option(FROM_ARG, SOURCE_LANG)
    target_lang = dummy_app.get_parsed_option(FROM_ARG, TARGET_LANG)
    #
    MT_TASK = f"translation_{source_lang}_to_{target_lang}"
    MT_MODEL = f"Helsinki-NLP/opus-mt-{source_lang}-{target_lang}"
    mt_task = dummy_app.get_parsed_option(TASK_ARG, MT_TASK)
    mt_model = dummy_app.get_parsed_option(MODEL_ARG, MT_MODEL)

    # Get input file
    text_file = TEXT_FILE
    if ((text is not None) or USE_INTERFACE):
        pass
    elif (text_file == "-"):
        text_file = dummy_app.temp_file
        text = dummy_app.read_entire_input()
    else:
        text = system.read_file(text_file)

    ## TEMP:
    ## pylint: disable=import-outside-toplevel
    import torch
    from transformers import pipeline
<<<<<<< HEAD
    model = pipeline(task=MT_TASK, model=MT_MODEL, device=device)
=======
    ## OLD: model = pipeline(task=mt_task, model=mt_model)
    device = torch.device(TORCH_DEVICE)
    debug.trace_expr(5, device)
    model = pipeline(task=mt_task, model=mt_model, device=device)
>>>>>>> 3a7147a5

    if USE_INTERFACE:
        # TODO2: add language controls
        pipeline_if = gr.Interface.from_pipeline(
            model,
            title="Machine translation (MT)",
            ## TODO2: subtitle=f"From: {FROM}; To: {TO}",
            ## OLD:
            ## description="Using pipeline with default",
            description=f"From: {FROM}; To: {TO}",
            ## examples=[text_file])
            )
        pipeline_if.launch()
    else:
        TRANSLATION_TEXT = "translation_text"
        try:
<<<<<<< HEAD
            translation = model(text, max_length=MAX_LENGTH)
=======
            translation = model(text)
            ## TODO3: max_length = (system.to_int(MAX_LENGTH) if MAX_LENGTH else min(len(text.split()) * 0.75, MODEL_MAX_LENGTH))
            ## BAD: translation = model(text, max_length=MAX_LENGTH)
>>>>>>> 3a7147a5
            debug.assertion(isinstance(translation, list)
                            and (TRANSLATION_TEXT in translation[0]))
            print(translation[0].get(TRANSLATION_TEXT) or "")
        except:
            system.print_exception_info("translation")
    debug.code(5, lambda: debug.trace(1, gh.run("nvidia-smi")))

    return

#-------------------------------------------------------------------------------

if __name__ == '__main__':
    ## OLD: main()
    elapsed = misc_utils.time_function(main)
    if SHOW_ELAPSED:
       print(f"Elapsed time: {system.round_as_str(elapsed)}ms")<|MERGE_RESOLUTION|>--- conflicted
+++ resolved
@@ -127,14 +127,10 @@
     ## pylint: disable=import-outside-toplevel
     import torch
     from transformers import pipeline
-<<<<<<< HEAD
-    model = pipeline(task=MT_TASK, model=MT_MODEL, device=device)
-=======
     ## OLD: model = pipeline(task=mt_task, model=mt_model)
     device = torch.device(TORCH_DEVICE)
     debug.trace_expr(5, device)
     model = pipeline(task=mt_task, model=mt_model, device=device)
->>>>>>> 3a7147a5
 
     if USE_INTERFACE:
         # TODO2: add language controls
@@ -151,13 +147,7 @@
     else:
         TRANSLATION_TEXT = "translation_text"
         try:
-<<<<<<< HEAD
             translation = model(text, max_length=MAX_LENGTH)
-=======
-            translation = model(text)
-            ## TODO3: max_length = (system.to_int(MAX_LENGTH) if MAX_LENGTH else min(len(text.split()) * 0.75, MODEL_MAX_LENGTH))
-            ## BAD: translation = model(text, max_length=MAX_LENGTH)
->>>>>>> 3a7147a5
             debug.assertion(isinstance(translation, list)
                             and (TRANSLATION_TEXT in translation[0]))
             print(translation[0].get(TRANSLATION_TEXT) or "")
