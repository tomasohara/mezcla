--- conflicted
+++ resolved
@@ -23,11 +23,8 @@
 # TODO: import re
 
 # Intalled module
-<<<<<<< HEAD
 ## OLD: import gradio as gr
 ## BAD: import torch
-=======
->>>>>>> 95bff318
 ## TODO:
 
 # Local modules
@@ -57,7 +54,6 @@
 ASR_MODEL = system.getenv_text(
     "ASR_MODEL", DEFAULT_MODEL,
     description="Hugging Face model for ASR")
-<<<<<<< HEAD
 # OLD: USE_CPU = system.getenv_bool("USE_CPU", False, description="Uses Torch on CPU if True")
 # OLD: TORCH_DEVICE_DEFAULT = ("cpu" if USE_CPU else "cuda")
 USE_GPU = system.getenv_bool("USE_GPU", False, description="Uses Torch on GPU if True")
@@ -66,20 +62,6 @@
     "TORCH_DEVICE", TORCH_DEVICE_DEFAULT,
     description="Torch device to use")
 
-=======
-## OLD:
-## USE_CPU = system.getenv_bool(
-##     "USE_CPU", False,
-##     description="Uses Torch on CPU if True")
-## TORCH_DEVICE_DEFAULT = ("cpu" if USE_CPU else "cuda")
-## TORCH_DEVICE = system.getenv_text(
-##     "TORCH_DEVICE", TORCH_DEVICE_DEFAULT,
-##     description="Torch device to use")
-USE_CPU = None
-TORCH_DEVICE = None
-torch = None
-                                  
->>>>>>> 95bff318
 #-------------------------------------------------------------------------------
 
 SOUND_FILE = system.getenv_text("SOUND_FILE", "fuzzy-testing-1-2-3.wav",
@@ -136,18 +118,6 @@
         sound_file = gh.resolve_path(SOUND_FILE, base_dir=script_dir)
     if not system.file_exists(sound_file):
         system.exit(f"Error: unable to find SOUND_FILE '{sound_file}'")
-<<<<<<< HEAD
-
-    ## TEMP:
-    ## pylint: disable=import-outside-toplevel
-    from transformers import pipeline
-    import torch
-    ## BAD:
-    ## model = pipeline(task="automatic-speech-recognition",
-    ##                  model="facebook/s2t-medium-librispeech-asr")
-    ## OLD: model = pipeline(task=ASR_TASK, model=ASR_MODEL)
-
-=======
     
     # Load "heavy" packages (delayed for sake of quicker usage)
     init_torch_etc()
@@ -156,7 +126,6 @@
     from transformers import pipeline
 
     # Load model
->>>>>>> 95bff318
     device = torch.device(TORCH_DEVICE)
     model = pipeline(task=ASR_TASK, model=ASR_MODEL, device=device)
 
