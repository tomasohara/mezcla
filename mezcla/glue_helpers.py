--- conflicted
+++ resolved
@@ -47,13 +47,9 @@
 from mezcla import tpo_common as tpo
 ## OLD: from mezcla.tpo_common import debug_format, debug_print, print_stderr, setenv
 from mezcla.tpo_common import debug_format, debug_print
-<<<<<<< HEAD
 ## OLD: from mezcla.main import DISABLE_RECURSIVE_DELETE
-=======
 ## DEBUG: sys.stderr.write(f"{__file__=}\n")
 ## TODO3: debug.trace_expr(6, __file__)
-
->>>>>>> 8d07632b
 
 # Constants
 TL = debug.TL
@@ -104,16 +100,12 @@
 USE_TEMP_BASE_DIR = system.getenv_bool(
     "USE_TEMP_BASE_DIR", TEMP_BASE_DIR_DEFAULT,
     description="Whether TEMP_BASE should be a dir instead of prefix")
-<<<<<<< HEAD
 DISABLE_RECURSIVE_DELETE = system.getenv_value(
     "DISABLE_RECURSIVE_DELETE", None,
     description="Disable use of potentially dangerous rm -r style recursive deletions")
-
-=======
 PRESERVE_TEMP_FILE = system.getenv_value(
     "PRESERVE_TEMP_FILE", None,
     desc="Retain value of TEMP_FILE even if TEMP_BASE set--see INFER_TEMP_FILE")
->>>>>>> 8d07632b
 
 # Globals
 # note:
