--- conflicted
+++ resolved
@@ -53,15 +53,12 @@
 from mezcla import tpo_common as tpo
 ## OLD: from mezcla.tpo_common import debug_format, debug_print, print_stderr, setenv
 from mezcla.tpo_common import debug_format, debug_print
-<<<<<<< HEAD
 ## OLD: from mezcla.main import DISABLE_RECURSIVE_DELETE
 ## DEBUG: sys.stderr.write(f"{__file__=}\n")
 ## TODO3: debug.trace_expr(6, __file__)
-=======
 from mezcla.extended_validation import (
     FileDescriptorOrPath, StrOrBytesPath
 )
->>>>>>> d56011ef
 
 # Constants
 TL = debug.TL
@@ -285,12 +282,8 @@
     if (not os.path.exists(path)) and heuristic:
         debug.trace(4, "FYI: resolve_path falling back to find")
         debug.assertion(" " not in path)
-<<<<<<< HEAD
         debug.assertion(base_dir)
-        path = run(f"find {base_dir or '.'} -name '{path}'")
-=======
-        path = run(f"find {base_dir} -name '{path!r}'")
->>>>>>> d56011ef
+        path = run(f"find {base_dir or '.'} -name '{path!r}'")
             
     debug_format("resolve_path({f}) => {p}", 4, f=filename, p=path)
     return path
@@ -314,13 +307,8 @@
     return path
 
 
-<<<<<<< HEAD
-def is_directory(path):
-    """Determines whether PATH represents a directory"""
-=======
 def is_directory(path: FileDescriptorOrPath) -> bool:
-    """Determins wther PATH represents a directory"""
->>>>>>> d56011ef
+    """Determins whether PATH represents a directory"""
     is_dir = os.path.isdir(path)
     debug_format("is_dir({p}) => {r}", 6, p=path, r=is_dir)
     return is_dir
@@ -347,16 +335,11 @@
     return
 
 
-<<<<<<< HEAD
-def full_mkdir(path):
+def full_mkdir(path: FileDescriptorOrPath) -> None:
     """Issues mkdir to ensure path directory, including parents (assuming Linux like shell)
     Note: Doesn't handle case when file exists but is not a directory
     """
     debug.trace(6, f"full_mkdir({path!r})")
-=======
-def full_mkdir(path: FileDescriptorOrPath) -> None:
-    """Issues mkdir to ensure path directory, including parents (assuming Linux like shell)"""
->>>>>>> d56011ef
     ## TODO: os.makedirs(path, exist_ok=True)
     debug.assertion(os.name == "posix")
     if not system.file_exists(path):
@@ -838,7 +821,6 @@
     return
 
 
-<<<<<<< HEAD
 def copy_directory(source, dest):
     """copy SOURCE dir to DEST dir"""
     # Note: meta data is not copied (e.g., access control lists)); see
@@ -858,10 +840,7 @@
     debug.assertion(non_empty_directory(dest_path))
 
 
-def rename_file(source, target):
-=======
 def rename_file(source: StrOrBytesPath, target: str) -> None:
->>>>>>> d56011ef
     """Rename SOURCE file as TARGET file"""
     # TODO: have option to skip if target exists
     debug_print("rename_file(%s, %s)" % (tpo.normalize_unicode(source), tpo.normalize_unicode(target)), 5)
