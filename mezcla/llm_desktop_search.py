#! /usr/bin/env python
# 
# Desktop search support using large language models (LLMs).
#
# note:
# - Initially based on following sources:
#   https://swharden.com/blog/2023-07-29-ai-chat-locally-with-python
#   https://github.com/alejandro-ao/ask-multiple-pdfs
#

"""
Desktop search utility

Sample usage:
    {script} --index ..

    {script} --similar "license"
"""

# Standard modules
import time
import pathlib
import atexit
from collections.abc import Iterable

# Installed modules
from langchain.text_splitter import RecursiveCharacterTextSplitter
from langchain.prompts import PromptTemplate
from langchain.chains import RetrievalQA
from langchain_core.documents import Document
from langchain_community.document_loaders import DirectoryLoader, TextLoader
from langchain_community.embeddings import HuggingFaceEmbeddings
from langchain_community.llms import CTransformers
from langchain_community.vectorstores import FAISS

# Local modules
# TODO: def mezcla_import(name): ... components = eval(name).split(); ... import nameN-1.nameN as nameN
from mezcla import debug
from mezcla import glue_helpers as gh
from mezcla import gpu_utils
from mezcla.main import Main
from mezcla import system
from mezcla import html_utils
from mezcla import extract_document_text
from mezcla.my_regex import my_re

# Constants
TL = debug.TL
INDEX_ARG = "index"
SEARCH_ARG = "search"
SIMILAR_ARG = "similar"
## OLD: TORCH_DEVICE = gpu_utils.TORCH_DEVICE
TORCH_DEVICE = system.getenv_text(
    "TORCH_DEVICE", gpu_utils.TORCH_DEVICE,
    desc="Torch devcice to use--cuda or mps if available else cpu")
debug.trace_expr(5, TORCH_DEVICE)
MODEL = system.getenv_text(
    "MODEL", "llama-2-7b-chat.ggmlv3.q8_0.bin",
    desc="Llama 2 type model from hugging Face hub")
#
QA_TEMPLATE = """Use the following pieces of information to answer the user's question.
If you don't know the answer, just say that you don't know, don't try to make up an answer.
Context: {context}
Question: {question}
Only return the helpful answer below and nothing else.
Helpful answer:
"""

# Environment options
NUM_SIMILAR = system.getenv_int(
    "NUM_SIMILAR", 10,
    description="Number of similar documents to show")
LLAMA_MODEL = system.getenv_text ("LLAMA_MODEL", '/home/tomohara/Downloads/llama-2-7b-chat.ggmlv3.q8_0.bin',
                                  description="path to llama model bin")
INDEX_STORE_DIR = system.getenv_text("INDEX_STORE_DIR", gh.form_path(gh.dirname(__file__),"faiss"),
                                      description="path to store index data base")
INDEX_ONLY_RECENT = system.getenv_bool("INDEX_ONLY_RECENT", True,
                                       description="wheter or not to filter files by modification time newer than index")
# 
debug.trace(*1, "*** Warning: put this in class (e.g., index_dir)")
if not system.is_directory(INDEX_STORE_DIR):
    gh.full_mkdir(INDEX_STORE_DIR)

class DesktopSearch:
    """Class for searching local computer"""

    def __init__(self):
        """Initializer"""
        debug.trace_fmtd(TL.VERBOSE, "Helper.__init__(): self={s}", s=self)
        self.embeddings = None
        self.db = None
        self.llm = None
        self.qa_llm = None
        debug.trace_object(5, self, label=f"{self.__class__.__name__} instance")

    def index_dir(self, dir_path):
        """Index files at DIR_PATH"""
        ## TODO: look into indexing files from buffers rather than external files
        debug.trace(4, f"DesktopSearch.index_dir({dir_path})")
<<<<<<< HEAD
=======
        # define what documents to load
        ## OLD: loader = DirectoryLoader(dir_path, glob="*.txt", loader_cls=TextLoader)
        text_loader_kwargs={'autodetect_encoding': True}
        loader = DirectoryLoader(dir_path, glob="./*.txt", loader_cls=TextLoader, loader_kwargs=text_loader_kwargs)
        debug.trace_expr(5, loader)
>>>>>>> 8d07632b

        def convert_to_txt(in_file: str) -> str:
            """reads non-txt files and returns the text inside them"""
            if in_file.endswith('.html'):
                text = html_utils.html_to_text(system.read_file(in_file))
            else:
                text = extract_document_text.document_to_text(in_file)
            return text
    
        def correct_metadata(doc: Document) -> Document:
            """removes the first two parts of the source metadata
               so it represents the actual source of the file"""
            doc_metadata = doc.metadata
            debug.trace_fmtd(4, f"old_source: {doc_metadata['source']}")
            split_source = doc_metadata['source'].split(system.path_separator(),maxsplit=3)
            # removing the first two parts of path, which would represent /tmp/llm_desktop_search.'timestamp'/
            new_source = system.real_path(split_source[3])
            debug.trace_fmtd(4, f"new_source: {new_source}")
            doc_metadata['source'] = new_source
            doc.metadata = doc_metadata
            return doc
        
        def get_last_modified_date(iterable: Iterable) -> float|None:
            """return the newest modification date as a float, 
               or None if iterable is empty or files don't exist"""
            times = map(system.get_file_modification_time, iterable)
            result = None
            for time in times: 
                if time is None:
                    continue
                result = time if result is None or time > result else result
            return result

        # copy files over to temp dir
        timestamp = debug.timestamp().split(' ',maxsplit=1)[0]
        real_path = system.real_path(dir_path)
        # note: # using [1:] to remove the initial path separator
        # TODO1: add assertion that real_path[10] is like "." (or better motivate why ignored)
        tmp_path = system.form_path(f"{system.TEMP_DIR}",
                                    f"llm_desktop_search.{timestamp}", real_path[1:]) 
        gh.full_mkdir(tmp_path)
        
        list_files = system.get_directory_filenames(real_path)
        filtered_files = list_files
        # filter files by modification time if needed
        modif_time = get_last_modified_date(system.get_directory_filenames(INDEX_STORE_DIR))
        if modif_time is not None and INDEX_ONLY_RECENT:
            filtered_files = filter(system.get_file_modification_time, list_files)
        
        
        files_to_convert = [found for found in filtered_files if my_re.match(r'.*\.(pdf|docx|html|txt)', found)]
        # register cleanup function before creating temp files
        atexit.register(gh.delete_directory, tmp_path)
        for num,file in enumerate(files_to_convert):
            filename = system.filename_proper(file)
            file_tmp_path = system.form_path(tmp_path, filename) 
            if file.endswith('.txt'):
                system.write_file(file_tmp_path, system.read_entire_file(file, encoding="unicode_escape"))
            else:
                system.write_file(f"{file_tmp_path}_temp_{num}.txt", convert_to_txt(file))
    
        
        # interpret information in the documents
        loader = DirectoryLoader(tmp_path, glob="*.txt", loader_cls=TextLoader)
        documents = loader.load()
        debug.trace_expr(5, len(documents), documents)
        splitter = RecursiveCharacterTextSplitter(chunk_size=500,
                                                    chunk_overlap=50)
        #documents are splitted to a maximum of 500 characters per chunk
        texts = splitter.split_documents(documents)
        corrected_texts = [correct_metadata(text) for text in texts]
        if not self.embeddings:
            self.embeddings = HuggingFaceEmbeddings(
                model_name="sentence-transformers/all-MiniLM-L6-v2",
                model_kwargs={'device': TORCH_DEVICE})

        # add (or create from docs) to the db and save it 
        try:
            self.load_index()
        except RuntimeError:
            debug.trace_exception(6, "load_index")
        if self.db is not None:
            self.db.add_documents(corrected_texts)
        else:
            self.db = FAISS.from_documents(corrected_texts, self.embeddings)
        self.db.save_local(INDEX_STORE_DIR)

        debug.trace_expr(4, self.db)
        gpu_utils.trace_gpu_usage()


    def load_index(self, for_qa=False):
        """Load index of documents"""
        debug.trace(4, "DesktopSearch.load_index()")
        # load the language model
        ## OLD: config = {'max_new_tokens': 256, 'temperature': 0.01}
        config = {'max_new_tokens': 256, 'temperature': 0.01, 'context_length': 512}
<<<<<<< HEAD
        llm = CTransformers(model=LLAMA_MODEL,
                            model_type='llama', config=config)
=======
        ## OLD:
        ## llm = CTransformers(model='/home/tomohara/Downloads/llama-2-7b-chat.ggmlv3.q8_0.bin',
        ##                     model_type='llama', config=config)
        # note: no option for all layers so using value from https://github.com/marella/ctransformers
        # See https://python.langchain.com/docs/integrations/llms/llamacpp/#gpu
        ## OLD: layers = (0 if (TORCH_DEVICE == "cpu") else 50)
        # TODO1: only load if for_qa [DUH!]
        layers = (0 if (TORCH_DEVICE == "cpu") else -1)
        llm = CTransformers(model=MODEL, model_type='llama', config=config, gpu_layers=layers)
        debug.trace_expr(4, llm)
        debug.trace_object(5, llm)
>>>>>>> 8d07632b
        if for_qa:
            self.llm = llm

        # load the interpreted information from the local database
<<<<<<< HEAD
        if not self.embeddings:
            self.embeddings = HuggingFaceEmbeddings(
                model_name="sentence-transformers/all-MiniLM-L6-v2",
                model_kwargs={'device': TORCH_DEVICE})
        self.db = FAISS.load_local(INDEX_STORE_DIR, self.embeddings,
                                   # necessary to allow loading of possibly unsafe Pickle
                                   allow_dangerous_deserialization=True)
=======
        embeddings = HuggingFaceEmbeddings(
            model_name="sentence-transformers/all-MiniLM-L6-v2",
            model_kwargs={'device': TORCH_DEVICE})
        ## OLD: self.db = FAISS.load_local("faiss", embeddings)
        ## OLD: self.db = FAISS.load_local("faiss", embeddings, allow_dangerous_deserialization=True)
        options = {}
        if TORCH_DEVICE == "mps":
            options["allow_dangerous_deserialization"] = True
        self.db = FAISS.load_local("faiss", embeddings, **options)
        ## TODO: self.db = FAISS.load_local("faiss", embeddings)
        debug.trace_expr(5, llm, embeddings, self.db)
>>>>>>> 8d07632b
        gpu_utils.trace_gpu_usage()

    def prepare_qa_llm(self):
        """Prepare a version of the llm pre-loaded with the local content"""
        debug.trace(4, "prepare_qa_llm()")
        if not self.db:
            self.load_index(for_qa=True)        
        retriever = self.db.as_retriever(search_kwargs={'k': NUM_SIMILAR})
        prompt = PromptTemplate(
            template=QA_TEMPLATE,
            input_variables=['context', 'question'])

        self.qa_llm = RetrievalQA.from_chain_type(
            llm=self.llm, chain_type='stuff', retriever=retriever,
            return_source_documents=True, chain_type_kwargs={'prompt': prompt})
        gpu_utils.trace_gpu_usage()
        
    def search_to_answer(self, question):         # TODO2: rename like answer_question
        """Search documents to answer QUESTION"""
        debug.trace(4, f"DesktopSearch.search_to_answer({question})")
        if not self.qa_llm:
            self.prepare_qa_llm()
        model_path = self.qa_llm.combine_documents_chain.llm_chain.llm.model
        model_name = pathlib.Path(model_path).name
        time_start = time.time()
        output = self.qa_llm({'query': question})
        response = output["result"]
        time_elapsed = time.time() - time_start
        print(f'<code>{model_name} response time: {time_elapsed:.02f} sec</code>')
        print(f'<strong>Question:</strong> {question}')
        print(f'<strong>Answer:</strong> {response}')
        gpu_utils.trace_gpu_usage()

    def show_similar(self, query, num=None):
        """Show similar documents to QUERY in the vector store, up to NUM"""
        debug.trace(4, f"DesktopSearch.show_similar(query={query}, n={num})")
        if num is None:
            num = NUM_SIMILAR
        if not self.db:
            self.load_index()
        docs = self.db.similarity_search_with_score(query=query, k=num)
        print(docs)
        gpu_utils.trace_gpu_usage()

class Script(Main):
    """Adhoc script class (e.g., no I/O loop, just run calls)"""
    ## TODO: class-level member variables for arguments (avoids need for class constructor)
    index_arg = False
    search_arg = False
    similar_arg = False
    text = None

    def setup(self):
        """Check results of command line processing"""
        debug.trace_fmtd(TL.VERBOSE, "Script.setup(): self={s}", s=self)
        self.index_arg = self.get_parsed_option(INDEX_ARG, self.index_arg)
        self.search_arg = self.get_parsed_option(SEARCH_ARG, self.search_arg)
        self.similar_arg = self.get_parsed_option(SIMILAR_ARG, self.similar_arg)
        self.text = self.filename
        debug.trace_object(5, self, label=f"{self.__class__.__name__} instance")

    def run_main_step(self):
        """Main processing step (n.b., assumes self.manual_input)"""
        debug.trace_fmtd(5, "Script.run_main_step(): self={s}", s=self)
        ds = DesktopSearch()
        if self.index_arg:
            ds.index_dir(self.text)
        elif self.search_arg:
<<<<<<< HEAD
            ds.search_to_answer(self.search_arg)
        elif self.similar_arg:
=======
            ## BAD: ds.search_to_answer(self.text)
            ds.search_to_answer(self.search_arg)
        elif self.similar_arg:
            ## BAD: ds.show_similar(self.text)
>>>>>>> 8d07632b
            ds.show_similar(self.similar_arg)
        else:
            system.print_error("Error: Unexpected condition")


def main():
    """Entry point"""
    app = Script(
        description=__doc__.format(script=gh.basename(__file__)),
        skip_input=False, manual_input=True,
        boolean_options=[(INDEX_ARG, "Index directory")],
        text_options=[(SEARCH_ARG, "Search documents to answer question"),
                      (SIMILAR_ARG, "Show similar documents")],
        float_options=None)
    app.run()

#-------------------------------------------------------------------------------
    
if __name__ == '__main__':
    debug.trace_current_context(level=TL.QUITE_VERBOSE)
    debug.trace(5, f"module __doc__: {__doc__}")
    debug.assertion("TODO:" not in __doc__)
    main()<|MERGE_RESOLUTION|>--- conflicted
+++ resolved
@@ -6,6 +6,11 @@
 # - Initially based on following sources:
 #   https://swharden.com/blog/2023-07-29-ai-chat-locally-with-python
 #   https://github.com/alejandro-ao/ask-multiple-pdfs
+#
+# TODO:
+# - Lorenzo: review the TODO1 items below (added during merge).
+# - Look into dropping atexit (becuase temp directories as used);
+#   or at least skip if main.KEEP_TEMP_FILES (useful for debugging).
 #
 
 """
@@ -49,15 +54,10 @@
 INDEX_ARG = "index"
 SEARCH_ARG = "search"
 SIMILAR_ARG = "similar"
-## OLD: TORCH_DEVICE = gpu_utils.TORCH_DEVICE
 TORCH_DEVICE = system.getenv_text(
     "TORCH_DEVICE", gpu_utils.TORCH_DEVICE,
     desc="Torch devcice to use--cuda or mps if available else cpu")
 debug.trace_expr(5, TORCH_DEVICE)
-MODEL = system.getenv_text(
-    "MODEL", "llama-2-7b-chat.ggmlv3.q8_0.bin",
-    desc="Llama 2 type model from hugging Face hub")
-#
 QA_TEMPLATE = """Use the following pieces of information to answer the user's question.
 If you don't know the answer, just say that you don't know, don't try to make up an answer.
 Context: {context}
@@ -70,16 +70,74 @@
 NUM_SIMILAR = system.getenv_int(
     "NUM_SIMILAR", 10,
     description="Number of similar documents to show")
-LLAMA_MODEL = system.getenv_text ("LLAMA_MODEL", '/home/tomohara/Downloads/llama-2-7b-chat.ggmlv3.q8_0.bin',
-                                  description="path to llama model bin")
-INDEX_STORE_DIR = system.getenv_text("INDEX_STORE_DIR", gh.form_path(gh.dirname(__file__),"faiss"),
-                                      description="path to store index data base")
-INDEX_ONLY_RECENT = system.getenv_bool("INDEX_ONLY_RECENT", True,
-                                       description="wheter or not to filter files by modification time newer than index")
-# 
-debug.trace(*1, "*** Warning: put this in class (e.g., index_dir)")
+HOME_DIR = system.getenv_text("HOME", description="home directory")
+## OLD:
+## LLAMA_DEFAULT = gh.form_path(HOME_DIR, "Downloads/llama-2-7b-chat.ggmlv3.q8_0.bin")
+## LLAMA_MODEL = system.getenv_text(
+##     "LLAMA_MODEL", LLAMA_DEFAULT,
+##     description="path to llama model bin")
+EMBEDDING_MODEL = system.getenv_text(
+    "EMBEDDING_MODEL", "sentence-transformers/all-MiniLM-L6-v2",
+    description="Model for sentence transformer embeddings")
+# note: changed default to currrent dir rather than home
+QA_LLM_DEFAULT = "llama-2-7b-chat.ggmlv3.q8_0.bin"
+QA_LLM_MODEL = system.getenv_text(
+    "QA_LLM_MODEL", QA_LLM_DEFAULT,
+    description="Path to LLM model file for Q&A, such as a llama-2-7b .bin file")
+QA_LLM_TYPE = system.getenv_text(
+    "QA_LLM_TYPE", "llama",
+    description="Type of transformer model for Q&A, such as llama or gpt2")
+ALLOW_UNSAFE_MODELS = system.getenv_bool(
+    "ALLOW_UNSAFE_MODELS", TORCH_DEVICE == "mps",
+    description="Whether to allow loading of possibly unsafe Pickle models")
+CHUNK_SIZE = system.getenv_int(
+    "CHUNK_SIZE", 500,
+    description="Number of characters for text splitter chunking")
+CHUNK_OVERLAP = system.getenv_int(
+    "CHUNK_OVERLAP", 50,
+    description="Size of overlap in characters for text splitter chunking")
+MAX_NEW_TOKENS = system.getenv_int(
+    "MAX_NEW_TOKENS", 256,
+    description="Max number of generated tokens for Q&A LLM")
+TEMPERATURE = system.getenv_int(
+    "TEMPERATURE", 0.01,
+    description="Degree of randomness or creativity of generated text")
+CONTEXT_LENGTH = system.getenv_int(
+    "CONTEXT_LENGTH", 512,
+    description="Context window size in tokens")
+GPU_LAYERS = system.getenv_int(
+    "GPU_LAYERS", (0 if (TORCH_DEVICE == "cpu") else -1),
+    description="Number of layers to use for CTransfomers model")
+## TODO
+## X = system.getenv_int(
+##     "X", X,
+##     description="X")
+
+
+INDEX_STORE_DIR = system.getenv_text(
+    # note: changed default to current directory to avoid script dir being reused
+    ## OLD: "INDEX_STORE_DIR", gh.form_path(gh.dirname(__file__), "faiss"),
+    "INDEX_STORE_DIR", "faiss",
+    description="path to store index data base")
+INDEX_ONLY_RECENT = system.getenv_bool(
+    "INDEX_ONLY_RECENT", True,
+    description="whether or not to filter files by modification time newer than index")
+#
+# TODO1: put this in class
 if not system.is_directory(INDEX_STORE_DIR):
     gh.full_mkdir(INDEX_STORE_DIR)
+
+
+def get_file_mod_fime(path: str) -> float:
+    """Returns file modification time in fractional seconds
+    Note: -1 is returned if the file doesn't exist
+    """
+    # EX: (get_file_mod_fime("/etc/passwd") > get_file_mod_fime("/boot/vmlinuz"))
+    # EX: get_file_mod_fime(" /etc /password") => -1
+    result = (system.get_file_modification_time(path, as_float=True) or -1)
+    debug.trace(7, f"get_file_mod_fime({path}) => {result}")
+    return result
+
 
 class DesktopSearch:
     """Class for searching local computer"""
@@ -97,15 +155,13 @@
         """Index files at DIR_PATH"""
         ## TODO: look into indexing files from buffers rather than external files
         debug.trace(4, f"DesktopSearch.index_dir({dir_path})")
-<<<<<<< HEAD
-=======
+
         # define what documents to load
-        ## OLD: loader = DirectoryLoader(dir_path, glob="*.txt", loader_cls=TextLoader)
         text_loader_kwargs={'autodetect_encoding': True}
         loader = DirectoryLoader(dir_path, glob="./*.txt", loader_cls=TextLoader, loader_kwargs=text_loader_kwargs)
         debug.trace_expr(5, loader)
->>>>>>> 8d07632b
-
+
+        ## TODO1: move this helper outside of index_dir
         def convert_to_txt(in_file: str) -> str:
             """reads non-txt files and returns the text inside them"""
             if in_file.endswith('.html'):
@@ -114,12 +170,14 @@
                 text = extract_document_text.document_to_text(in_file)
             return text
     
+        ## TODO1: move this helper outside of index_dir
         def correct_metadata(doc: Document) -> Document:
             """removes the first two parts of the source metadata
                so it represents the actual source of the file"""
             doc_metadata = doc.metadata
             debug.trace_fmtd(4, f"old_source: {doc_metadata['source']}")
             split_source = doc_metadata['source'].split(system.path_separator(),maxsplit=3)
+            ## TODO2: make sure this works for other temp directories (e.g., /home/tomohara/temp)
             # removing the first two parts of path, which would represent /tmp/llm_desktop_search.'timestamp'/
             new_source = system.real_path(split_source[3])
             debug.trace_fmtd(4, f"new_source: {new_source}")
@@ -127,33 +185,42 @@
             doc.metadata = doc_metadata
             return doc
         
+        ## TODO1: move this helper outside of index_dir
         def get_last_modified_date(iterable: Iterable) -> float|None:
             """return the newest modification date as a float, 
-               or None if iterable is empty or files don't exist"""
-            times = map(system.get_file_modification_time, iterable)
-            result = None
-            for time in times: 
-                if time is None:
-                    continue
-                result = time if result is None or time > result else result
+               or -1 if iterable is empty or files don't exist"""
+            ## OLD:
+            ## times = map(get_file_mod_fime, iterable)
+            ## result = None
+            ## for time in times: 
+            ##     if time is None:
+            ##         continue
+            ##     result = time if result is None or time > result else result
+            result = -1
+            if iterable:
+                result = max(map(get_file_mod_fime, iterable))
             return result
 
         # copy files over to temp dir
-        timestamp = debug.timestamp().split(' ',maxsplit=1)[0]
+        # note: timestamp strips the time of day (e.g., 2024-05-11)
+        timestamp = debug.timestamp().split(' ', maxsplit=1)[0]
         real_path = system.real_path(dir_path)
-        # note: # using [1:] to remove the initial path separator
-        # TODO1: add assertion that real_path[10] is like "." (or better motivate why ignored)
-        tmp_path = system.form_path(f"{system.TEMP_DIR}",
-                                    f"llm_desktop_search.{timestamp}", real_path[1:]) 
+        # note: using [1:] to remove the initial path separator 
+        ## TODO1: make sure this work if TMP not /tmp
+        tmp_path = system.form_path(f"{system.TEMP_DIR}", f"llm_desktop_search.{timestamp}",
+                                    real_path[1:])
         gh.full_mkdir(tmp_path)
         
         list_files = system.get_directory_filenames(real_path)
         filtered_files = list_files
         # filter files by modification time if needed
+        # note: The modification time is -1 
         modif_time = get_last_modified_date(system.get_directory_filenames(INDEX_STORE_DIR))
-        if modif_time is not None and INDEX_ONLY_RECENT:
-            filtered_files = filter(system.get_file_modification_time, list_files)
-        
+        ## BAD:
+        ## if modif_time is not None and INDEX_ONLY_RECENT:
+        ##     filtered_files = filter(system.get_file_modification_time, list_files)
+        if INDEX_ONLY_RECENT:
+            filtered_files = [f for f in list_files if ((f) > modif_time)]
         
         files_to_convert = [found for found in filtered_files if my_re.match(r'.*\.(pdf|docx|html|txt)', found)]
         # register cleanup function before creating temp files
@@ -171,14 +238,14 @@
         loader = DirectoryLoader(tmp_path, glob="*.txt", loader_cls=TextLoader)
         documents = loader.load()
         debug.trace_expr(5, len(documents), documents)
-        splitter = RecursiveCharacterTextSplitter(chunk_size=500,
-                                                    chunk_overlap=50)
-        #documents are splitted to a maximum of 500 characters per chunk
+        splitter = RecursiveCharacterTextSplitter(chunk_size=CHUNK_SIZE,
+                                                  chunk_overlap=CHUNK_OVERLAP)
+        # documents are splitted to a maximum of 500 characters per chunk (by default)
         texts = splitter.split_documents(documents)
         corrected_texts = [correct_metadata(text) for text in texts]
         if not self.embeddings:
             self.embeddings = HuggingFaceEmbeddings(
-                model_name="sentence-transformers/all-MiniLM-L6-v2",
+                model_name=EMBEDDING_MODEL,
                 model_kwargs={'device': TORCH_DEVICE})
 
         # add (or create from docs) to the db and save it 
@@ -201,48 +268,23 @@
         debug.trace(4, "DesktopSearch.load_index()")
         # load the language model
         ## OLD: config = {'max_new_tokens': 256, 'temperature': 0.01}
-        config = {'max_new_tokens': 256, 'temperature': 0.01, 'context_length': 512}
-<<<<<<< HEAD
-        llm = CTransformers(model=LLAMA_MODEL,
-                            model_type='llama', config=config)
-=======
-        ## OLD:
-        ## llm = CTransformers(model='/home/tomohara/Downloads/llama-2-7b-chat.ggmlv3.q8_0.bin',
-        ##                     model_type='llama', config=config)
-        # note: no option for all layers so using value from https://github.com/marella/ctransformers
-        # See https://python.langchain.com/docs/integrations/llms/llamacpp/#gpu
-        ## OLD: layers = (0 if (TORCH_DEVICE == "cpu") else 50)
-        # TODO1: only load if for_qa [DUH!]
-        layers = (0 if (TORCH_DEVICE == "cpu") else -1)
-        llm = CTransformers(model=MODEL, model_type='llama', config=config, gpu_layers=layers)
-        debug.trace_expr(4, llm)
-        debug.trace_object(5, llm)
->>>>>>> 8d07632b
+        config = {'max_new_tokens': MAX_NEW_TOKENS, 'temperature': TEMPERATURE,
+                  'context_length': CONTEXT_LENGTH}
         if for_qa:
+            llm = CTransformers(model=QA_LLM_MODEL, model_type=QA_LLM_TYPE,
+                                config=config, gpu_layers=GPU_LAYERS)
+            debug.trace_expr(4, llm)
+            debug.trace_object(5, llm)
             self.llm = llm
 
         # load the interpreted information from the local database
-<<<<<<< HEAD
         if not self.embeddings:
             self.embeddings = HuggingFaceEmbeddings(
                 model_name="sentence-transformers/all-MiniLM-L6-v2",
                 model_kwargs={'device': TORCH_DEVICE})
-        self.db = FAISS.load_local(INDEX_STORE_DIR, self.embeddings,
-                                   # necessary to allow loading of possibly unsafe Pickle
-                                   allow_dangerous_deserialization=True)
-=======
-        embeddings = HuggingFaceEmbeddings(
-            model_name="sentence-transformers/all-MiniLM-L6-v2",
-            model_kwargs={'device': TORCH_DEVICE})
-        ## OLD: self.db = FAISS.load_local("faiss", embeddings)
-        ## OLD: self.db = FAISS.load_local("faiss", embeddings, allow_dangerous_deserialization=True)
-        options = {}
-        if TORCH_DEVICE == "mps":
-            options["allow_dangerous_deserialization"] = True
-        self.db = FAISS.load_local("faiss", embeddings, **options)
-        ## TODO: self.db = FAISS.load_local("faiss", embeddings)
-        debug.trace_expr(5, llm, embeddings, self.db)
->>>>>>> 8d07632b
+        options = {"allow_dangerous_deserialization": ALLOW_UNSAFE_MODELS}
+        self.db = FAISS.load_local(INDEX_STORE_DIR, self.embeddings, **options)
+        debug.trace_expr(5, llm, self.embeddings, self.db)
         gpu_utils.trace_gpu_usage()
 
     def prepare_qa_llm(self):
@@ -289,7 +331,7 @@
 
 class Script(Main):
     """Adhoc script class (e.g., no I/O loop, just run calls)"""
-    ## TODO: class-level member variables for arguments (avoids need for class constructor)
+    # note: class-level variables for arguments avoids need for class constructor
     index_arg = False
     search_arg = False
     similar_arg = False
@@ -311,15 +353,8 @@
         if self.index_arg:
             ds.index_dir(self.text)
         elif self.search_arg:
-<<<<<<< HEAD
             ds.search_to_answer(self.search_arg)
         elif self.similar_arg:
-=======
-            ## BAD: ds.search_to_answer(self.text)
-            ds.search_to_answer(self.search_arg)
-        elif self.similar_arg:
-            ## BAD: ds.show_similar(self.text)
->>>>>>> 8d07632b
             ds.show_similar(self.similar_arg)
         else:
             system.print_error("Error: Unexpected condition")
