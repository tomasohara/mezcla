--- conflicted
+++ resolved
@@ -65,15 +65,14 @@
     description="Number of similar documents to show")
 LLAMA_MODEL = system.getenv_text ("LLAMA_MODEL", '/home/tomohara/Downloads/llama-2-7b-chat.ggmlv3.q8_0.bin',
                                   description="path to llama model bin")
-<<<<<<< HEAD
-=======
 INDEX_STORE_DIR = system.getenv_text("INDEX_STORE_DIR", gh.form_path(gh.dirname(__file__),"faiss"),
                                       description="path to store index data base")
 INDEX_ONLY_RECENT = system.getenv_bool("INDEX_ONLY_RECENT", True,
                                        description="wheter or not to filter files by modification time newer than index")
+# 
+debug.trace(*1, "*** Warning: put this in class (e.g., index_dir)")
 if not system.is_directory(INDEX_STORE_DIR):
     gh.full_mkdir(INDEX_STORE_DIR)
->>>>>>> de6fa4f0
 
 class DesktopSearch:
     """Class for searching local computer"""
@@ -127,12 +126,10 @@
         # copy files over to temp dir
         timestamp = debug.timestamp().split(' ',maxsplit=1)[0]
         real_path = system.real_path(dir_path)
-<<<<<<< HEAD
-        tmp_path = system.form_path(f"/tmp/llm_desktop_search.{timestamp}", real_path[1:]) # using [1:] to remove the initial path separator 
-        list_files = system.get_directory_filenames(real_path)
-=======
-        tmp_path = system.form_path(f"{system.TEMP_DIR}",f"llm_desktop_search.{timestamp}", real_path[1:]) # using [1:] to remove the initial path separator 
->>>>>>> de6fa4f0
+        # note: # using [1:] to remove the initial path separator
+        # TODO1: add assertion that real_path[10] is like "." (or better motivate why ignored)
+        tmp_path = system.form_path(f"{system.TEMP_DIR}",
+                                    f"llm_desktop_search.{timestamp}", real_path[1:]) 
         gh.full_mkdir(tmp_path)
         
         list_files = system.get_directory_filenames(real_path)
@@ -177,11 +174,7 @@
             self.db.add_documents(corrected_texts)
         else:
             self.db = FAISS.from_documents(corrected_texts, self.embeddings)
-<<<<<<< HEAD
-        self.db.save_local("faiss")
-=======
         self.db.save_local(INDEX_STORE_DIR)
->>>>>>> de6fa4f0
 
         debug.trace_expr(4, self.db)
         gpu_utils.trace_gpu_usage()
@@ -203,11 +196,7 @@
             self.embeddings = HuggingFaceEmbeddings(
                 model_name="sentence-transformers/all-MiniLM-L6-v2",
                 model_kwargs={'device': TORCH_DEVICE})
-<<<<<<< HEAD
-        self.db = FAISS.load_local("faiss", self.embeddings,
-=======
         self.db = FAISS.load_local(INDEX_STORE_DIR, self.embeddings,
->>>>>>> de6fa4f0
                                    # necessary to allow loading of possibly unsafe Pickle
                                    allow_dangerous_deserialization=True)
         gpu_utils.trace_gpu_usage()
