--- conflicted
+++ resolved
@@ -84,13 +84,10 @@
 import re
 import sys
 import tempfile
-<<<<<<< HEAD
 from typing import (
     Optional, List, Tuple, Any, Union,
     Generator, Dict, TextIO,
 )
-=======
->>>>>>> b3800610
 ## DEBUG: sys.stderr.write(f"{__file__=}\n")
 
 # Local packages
@@ -507,12 +504,7 @@
                          l=label, r=option_value)
         return option_value
 
-<<<<<<< HEAD
-    ## TEMP
     def convert_option_value(self, label: str, value: Any) -> Any:
-=======
-    def convert_option_value(self, label, value):
->>>>>>> b3800610
         """Convert the option LABEL's text VALUE into its type
         Note: boolean options account for symbolic ones like False and off."""
         ## NOTE: added to support type-specific values from environment
