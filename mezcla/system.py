--- conflicted
+++ resolved
@@ -1009,12 +1009,8 @@
     Note: result is a list unless AS_SET specified
     """
     # note: wrapper around set.intersection used for tracing
-<<<<<<< HEAD
-    # EX: intersection([1, 2, 3, 4, 5], [2, 4]) => {2, 4}
-=======
-    # EX: sorted(intersection([1, 2, 3, 4, 5], [2, 4])) => [1, 3, 5]
-    # EX: intersection([1, 2, 3, 4, 5], [2, 4], as_set=True)) => {1, 3, 5}
->>>>>>> 962e009e
+    # EX: sorted(intersection([1, 2, 3, 4, 5], [2, 4])) => [2, 4]
+    # EX: intersection([1, 2, 3, 4, 5], [2, 4], as_set=True)) => {2, 4}
     # TODO: have option for returning list
     result = set(list1).intersection(set(list2))
     if not as_set:
