--- conflicted
+++ resolved
@@ -20,14 +20,10 @@
 # Local packages
 from mezcla.unittest_wrapper import TestWrapper
 from mezcla import debug
-<<<<<<< HEAD
 from mezcla import glue_helpers as gh
 from mezcla import system
 from mezcla.unittest_wrapper import TestWrapper
 
-=======
-from mezcla import system
->>>>>>> 95bff318
 
 # Note: Two references are used for the module to be tested:
 #    THE_MODULE:	    global module object
@@ -41,7 +37,6 @@
     def test_document_to_text(self):
         """Ensure document_to_text() works as expected"""
         debug.trace(4, "test_document_to_text()")
-<<<<<<< HEAD
         # NOTE: Output contains \n specifier at the end on the text.
         tmp_document = gh.get_temp_file()
 
@@ -79,7 +74,10 @@
         output = gh.read_file(doc_output_temp)
         assert output == DOCUMENT_TEXT
         return 
-=======
+        
+    def test_document_to_text_html(self):
+        """Ensure document_to_text_html() works as expected"""
+        debug.trace(4, "test_document_to_text_html()")
         data = [
             "<HTML lang='en'>",
             "  <BODY>",
@@ -92,7 +90,6 @@
         output = self.run_script(options="", env_options="STDOUT=1", data_file=temp_file)
         self.do_assert("Hey" == output.strip())
         return
->>>>>>> 95bff318
 
 if __name__ == '__main__':
     debug.trace_current_context()
