--- conflicted
+++ resolved
@@ -53,14 +53,6 @@
     @pytest.mark.xfail                   # TODO: remove xfail
     def test_search(self):
         """Ensure search() works as expected"""
-<<<<<<< HEAD
-        debug.trace(4, "test_search()")
-        pattern = r'\d+'
-        string = 'There are 123 in this string.'
-        match = self.my_re.search(pattern, string)
-        assert match is not None
-        assert match.group() == '123'
-=======
         debug.trace(4, f"test_search(); self={self}")
         text = "The quick brown fox jumps over the lazy dog."
         regex = r"\w{5}"
@@ -76,19 +68,10 @@
         self.my_re.search(MEZCLA_REGEX, "EZC", flags=re.IGNORECASE)
         self.my_re.search(MEZCLA_REGEX, "ezc")
         self.do_assert(self.my_re.search_text == "ezc")
->>>>>>> d5bc974e
 
     @pytest.mark.xfail                   # TODO: remove xfail
     def test_match(self):
         """Ensure match() works as expected"""
-<<<<<<< HEAD
-        debug.trace(4, "test_match()")
-        pattern = r'\d+'
-        string = '123 numbers in this string.'
-        match = self.my_re.match(pattern, string)
-        assert match is not None
-        assert match.group() == '123'
-=======
         debug.trace(4, f"test_match(); self={self}")
         text = "1 kiss is all takes."
         regex = r"\d+"
@@ -101,96 +84,50 @@
         self.my_re.match(MEZCLA_REGEX, "MEZC", flags=re.IGNORECASE)
         self.my_re.match(MEZCLA_REGEX, "Mezc")
         self.do_assert(self.my_re.search_text == "Mezc")
->>>>>>> d5bc974e
 
     @pytest.mark.xfail                   # TODO: remove xfail
     def test_get_match(self):
         """Ensure get_match() works as expected"""
-<<<<<<< HEAD
-        debug.trace(4, "test_get_match()")
-        pattern = r'(\d+)\s(\w+)'
-        string = '123 numbers'
-        match = self.my_re.match(pattern, string)
-        assert match is not None
-        assert self.my_re.get_match().group() == '123 numbers'
-=======
         debug.trace(4, f"test_get_match(); self={self}")
         # get_match() returns the last the result of match
         text = "333 little birds"
         regex = r"\d+"
         output = self.helper_my_regex(regex, text, is_match=1)
         assert isinstance(output, re.Match)
->>>>>>> d5bc974e
 
     @pytest.mark.xfail                   # TODO: remove xfail
     def test_group(self):
         """Ensure group() works as expected"""
-<<<<<<< HEAD
-        debug.trace(4, "test_group()")
-        pattern = r'(\d+)\s(\w+)'
-        string = '123 numbers'
-        match = self.my_re.match(pattern, string)
-        assert match is not None
-        assert match.group(1) == '123'
-        assert match.group(2) == 'numbers'
-=======
         debug.trace(4, f"test_group(); self={self}")
         text = "three, 7, eight"
         regex = r"\w{5},"
         self.my_re.search(regex, text, 0)
         output = self.my_re.group(0)
         assert (output == 'three,')
->>>>>>> d5bc974e
 
     @pytest.mark.xfail                   # TODO: remove xfail
     def test_groups(self):
         """Ensure groups() works as expected"""
-<<<<<<< HEAD
-        debug.trace(4, "test_groups()")
-        pattern = r'(\d+)\s(\w+)'
-        string = '123 numbers'
-        match = self.my_re.match(pattern, string)
-        assert match is not None
-        assert self.my_re.groups() == ('123', 'numbers')
-=======
         debug.trace(4, f"test_groups(); self={self}")
         text = "John Doe: 30 years old, Jane Smith: 25 years old"
         regex = r"(\w+\s\w+): (\d+) years"
         self.my_re.search(regex, text)
         output = self.my_re.groups()
         assert(output == ('John Doe', '30'))
->>>>>>> d5bc974e
 
     @pytest.mark.xfail                   # TODO: remove xfail
     def test_grouping(self):
         """Ensure grouping() works as expected"""
-<<<<<<< HEAD
-        debug.trace(4, "test_grouping()")
-        pattern = r'(\d+)\s(\w+)'
-        string = '123 numbers'
-        match = self.my_re.match(pattern, string)
-        assert match is not None
-        assert self.my_re.grouping() == ('123', 'numbers')
-=======
         debug.trace(4, f"test_grouping(); self={self}")
         text = "John Doe: 30 years old, Jane Smith: 25 years old"
         regex = r"(\w+\s\w+): (\d+) years"
         self.my_re.search(regex, text)
         output = self.my_re.grouping()
         assert(output == ('John Doe', '30'))
->>>>>>> d5bc974e
 
     @pytest.mark.xfail                   # TODO: remove xfail
     def test_start(self):
         """Ensure start() works as expected"""
-<<<<<<< HEAD
-        debug.trace(4, "test_start()")
-        pattern = r'(\d+)\s(\w+)'
-        string = '123 numbers'
-        _ = self.my_re.match(pattern, string)
-        assert self.my_re.start(1) == 0
-        assert self.my_re.start(2) == 4
-=======
         debug.trace(4, f"test_start(); self={self}")
         text = "three little birds"
         regex = r"\w{5}"
@@ -198,19 +135,10 @@
         output = self.my_re.start()
         # start() returns starting index
         assert(output == 0)
->>>>>>> d5bc974e
 
     @pytest.mark.xfail                   # TODO: remove xfail
     def test_end(self):
         """Ensure end() works as expected"""
-<<<<<<< HEAD
-        debug.trace(4, "test_end()")
-        pattern = r'(\d+)\s(\w+)'
-        string = '123 numbers'
-        _ = self.my_re.match(pattern, string)
-        assert self.my_re.end(1) == 3
-        assert self.my_re.end(2) == 11
-=======
         debug.trace(4, f"test_end(); self={self}")
         text = "three big birds"
         regex = r"\w{5}"
@@ -218,19 +146,10 @@
         output = self.my_re.end()
         # start() returns ending index
         assert(output == 5)
->>>>>>> d5bc974e
 
     @pytest.mark.xfail                   # TODO: remove xfail
     def test_sub(self):
         """Ensure sub() works as expected"""
-<<<<<<< HEAD
-        debug.trace(4, "test_sub()")
-        pattern = r'\d+'
-        repl = '456'
-        string = 'There are 123 numbers in this string.'
-        result = self.my_re.sub(pattern, repl, string)
-        assert result == 'There are 456 numbers in this string.'
-=======
         debug.trace(4, f"test_sub(); self={self}")
         text = "The quick brown fox jumps over the lazy dog."
         regex = r"\w{4}"
@@ -238,35 +157,10 @@
         output_sample = "The ****k ****n fox ****s **** the **** dog."
         output = self.my_re.sub(pattern=regex, string=text, replacement=replacement)
         assert(output == output_sample)
->>>>>>> d5bc974e
 
     @pytest.mark.xfail                   # TODO: remove xfail
     def test_span(self):
         """Ensure span() works as expected"""
-<<<<<<< HEAD
-        debug.trace(4, "test_span()")
-        pattern = r'\d+'
-        string = 'There are 123 numbers in this string.'
-        match = self.my_re.search(pattern, string)
-        assert match is not None
-        assert match.span() == (10, 13)
-        
-    def test_findall(self):
-        """Ensure findall() works as expected"""
-        debug.trace(4, "test_findall()")
-        pattern = r'\s+'
-        string = 'This is a test string'
-        result = self.my_re.split(pattern, string)
-        assert result == ['This', 'is', 'a', 'test', 'string']
-        
-    def test_split(self):
-        """Ensure split() works as expected"""
-        debug.trace(4, "test_split()")
-        pattern = r'\d+'
-        string = 'There are 123 numbers in this string, and 456 more here.'
-        result = self.my_re.findall(pattern, string)
-        assert result == ['123', '456']
-=======
         debug.trace(4, f"test_span(); self={self}")
         text = "The quick brown fox jumps over the lazy dog."
         regex = r"\w{4}"
@@ -299,7 +193,6 @@
         text = "foo*bar"
         output = self.my_re.escape(text)
         assert(r"\*" in output)
->>>>>>> d5bc974e
 
     @pytest.mark.xfail                   # TODO: remove xfail
     @trap_exception
