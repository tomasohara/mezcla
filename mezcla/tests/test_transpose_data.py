--- conflicted
+++ resolved
@@ -17,66 +17,64 @@
 
 # Local packages
 from mezcla import debug
-<<<<<<< HEAD
 from mezcla import glue_helpers as gh
 from mezcla import system
-from mezcla.unittest_wrapper import TestWrapper
-=======
 from mezcla.unittest_wrapper import TestWrapper
 from mezcla.unittest_wrapper import trap_exception
 from mezcla.my_regex import my_re
 from mezcla import system
->>>>>>> 3a7147a5
 
 # Note: Rreference are used for the module to be tested:
 #    THE_MODULE:	    global module object
-# import mezcla.transpose_data as THE_MODULE
+import mezcla.transpose_data as THE_MODULE
 
-<<<<<<< HEAD
 
-SAMPLE_INPUT = """i_timestamp   | i_ip_addr1 |             i_session_id                 | i_keyword
-1384983367.79 | 1138872328 | 003a4a80db5eda5fa5e7359d57afc29ac1fec377 | Staples Retail Office Products
-1384983366.04 | 1158147302 | 003b7091f121e03a4ca4e6f8b30e052f78fba19f | Quality
-1384983366.04 | 1158147302 | 003b7091f121e03a4ca4e6f8b30e052f78fba19f | Quality
-1384948918.84 | 1130098581 | 003bb1e9a137f6cf1ddd58941c6c7a326c9b2c3d | medical assistant"""
+# SAMPLE_INPUT = """i_timestamp   | i_ip_addr1 |             i_session_id                 | i_keyword
+# 1384983367.79 | 1138872328 | 003a4a80db5eda5fa5e7359d57afc29ac1fec377 | Staples Retail Office Products
+# 1384983366.04 | 1158147302 | 003b7091f121e03a4ca4e6f8b30e052f78fba19f | Quality
+# 1384983366.04 | 1158147302 | 003b7091f121e03a4ca4e6f8b30e052f78fba19f | Quality
+# 1384948918.84 | 1130098581 | 003bb1e9a137f6cf1ddd58941c6c7a326c9b2c3d | medical assistant"""
 
-SAMPLE_OUTPUT_EXPECTED = """i_timestamp: 1384983367.79 | 1384983366.04 | 1384983366.04 | 1384948918.84
-i_ip_addr1: 1138872328 | 1158147302 | . | 1130098581
-i_session_id: 003a4a80db5eda5fa5e7359d57afc29ac1fec377 | 003b7091f121e03a4ca4e6f8b30e052f78fba19f | . | 003bb1e9a137f6cf1ddd58941c6c7a326c9b2c3d
-i_keyword: Staples Retail Office Products | Quality | . | medical assistant"""
+# SAMPLE_OUTPUT_EXPECTED = """i_timestamp: 1384983367.79 | 1384983366.04 | 1384983366.04 | 1384948918.84
+# i_ip_addr1: 1138872328 | 1158147302 | . | 1130098581
+# i_session_id: 003a4a80db5eda5fa5e7359d57afc29ac1fec377 | 003b7091f121e03a4ca4e6f8b30e052f78fba19f | . | 003bb1e9a137f6cf1ddd58941c6c7a326c9b2c3d
+# i_keyword: Staples Retail Office Products | Quality | . | medical assistant"""
 
-SAMPLE_OUTPUT_ACTUAL = """
-i_timestamp   |1384983367.79 |1384983366.04 |1384983366.04 |1384948918.84 
- i_ip_addr1 | 1138872328 | 1158147302 | 1158147302 | 1130098581 
-             i_session_id                 | 003a4a80db5eda5fa5e7359d57afc29ac1fec377 | 003b7091f121e03a4ca4e6f8b30e052f78fba19f | 003b7091f121e03a4ca4e6f8b30e052f78fba19f | 003bb1e9a137f6cf1ddd58941c6c7a326c9b2c3d 
- i_keyword| Staples Retail Office Products| Quality| Quality| medical assistant
- """
+# SAMPLE_OUTPUT_ACTUAL = """
+# i_timestamp   |1384983367.79 |1384983366.04 |1384983366.04 |1384948918.84 
+#  i_ip_addr1 | 1138872328 | 1158147302 | 1158147302 | 1130098581 
+#              i_session_id                 | 003a4a80db5eda5fa5e7359d57afc29ac1fec377 | 003b7091f121e03a4ca4e6f8b30e052f78fba19f | 003b7091f121e03a4ca4e6f8b30e052f78fba19f | 003bb1e9a137f6cf1ddd58941c6c7a326c9b2c3d 
+#  i_keyword| Staples Retail Office Products| Quality| Quality| medical assistant
+#  """
 
-class TestTransposeData(TestWrapper):
-    """Class for testcase definition"""
-    script_file = TestWrapper.get_module_file_path(__file__)
-    script_module = TestWrapper.get_testing_module_name(__file__)
-    use_temp_base_dir = True    # treat TEMP_BASE as directory
+# class TestTransposeData(TestWrapper):
+#     """Class for testcase definition"""
+#     script_file = TestWrapper.get_module_file_path(__file__)
+#     script_module = TestWrapper.get_testing_module_name(__file__)
+#     use_temp_base_dir = True    # treat TEMP_BASE as directory
 
-    def test_transpose_table(self):
-        """Ensure test_transpose_table works as expected"""
-        tmp_cmd_1 = gh.get_temp_file()
-        tmp_cmd_2 = gh.get_temp_file()
+#     def test_transpose_table(self):
+#         """Ensure test_transpose_table works as expected"""
+#         tmp_cmd_1 = gh.get_temp_file()
+#         tmp_cmd_2 = gh.get_temp_file()
+#         debug.trace(4, f"test_transpose_table(); self={self}")
+#         test_run_command_1 = f'echo "{SAMPLE_INPUT}" > {tmp_cmd_1}'
+#         test_run_command_2 = f'../transpose_data.py --delim="|" < {tmp_cmd_1} > {tmp_cmd_2}'
+        
+#         gh.run(test_run_command_1)
+#         gh.run(test_run_command_2)
+        
+#         # Problem with output (self.run_script(self.temp_file) returns '')
+#         # ERROR: ...Full output truncated (1 line hidden), use '-vv' to show
+#         # FIXED 1: Replaced self.temp_file with gh.get_temp_file
+#         # FIXED 2: Replaced self.run_script with gh.read_file
+#         # FIXED 3: Replaced == with in comparing output and SAMPLE_OUTPUT
+#         # NOTE 1: Changing the position of """ in SAMPLE_OUTPUT varies the output
 
-        debug.trace(4, f"test_transpose_table(); self={self}")
-        test_run_command_1 = f'echo "{SAMPLE_INPUT}" > {tmp_cmd_1}'
-        test_run_command_2 = f'../transpose_data.py --delim="|" < {tmp_cmd_1} > {tmp_cmd_2}'
-        
-        gh.run(test_run_command_1)
-        gh.run(test_run_command_2)
-        
-        # Problem with output (self.run_script(self.temp_file) returns '')
-        # ERROR: ...Full output truncated (1 line hidden), use '-vv' to show
-        # FIXED 1: Replaced self.temp_file with gh.get_temp_file
-        # FIXED 2: Replaced self.run_script with gh.read_file
-        # FIXED 3: Replaced == with in comparing output and SAMPLE_OUTPUT
-        # NOTE 1: Changing the position of """ in SAMPLE_OUTPUT varies the output
-=======
+#         output = gh.read_file(tmp_cmd_2)
+#         assert (output in SAMPLE_OUTPUT_ACTUAL)
+#         return
+
 class TestTransposeData(TestWrapper):
     """Class for testcase definition"""
     script_module = TestWrapper.get_testing_module_name(__file__, THE_MODULE)
@@ -92,11 +90,6 @@
         self.do_assert(my_re.search(r"H1.*v1", output.strip()))
         self.do_assert(not my_re.search(r"v1.*v2", output.strip()))
         return
->>>>>>> 3a7147a5
-
-        output = gh.read_file(tmp_cmd_2)
-        assert (output in SAMPLE_OUTPUT_ACTUAL)
-        return
 
 if __name__ == '__main__':
     debug.trace_current_context()
