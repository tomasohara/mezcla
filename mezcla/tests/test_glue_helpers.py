#! /usr/bin/env python
#
# Test(s) for glue_helpers.py
#
# Notes:
# - This can be run as follows:
#   $ PYTHONPATH=".:$PYTHONPATH" python ./mezcla/tests/test_glue_helpers.py
#
# TODO:
# - Add support for write_lines & read_lines.
# - Add support for other commonly used functions.
#

"""Tests for glue_helpers module"""

# Standard packages
import os
## OLD: from os import path
from io import StringIO
import sys
<<<<<<< HEAD
import atexit
=======
import tempfile
>>>>>>> d5bc974e

# Installed packages
import pytest

# Local packages
from mezcla import debug
from mezcla import glue_helpers as gh
from mezcla.my_regex import my_re
from mezcla import tpo_common as tpo    # Deprecated, only used for mock
from mezcla.unittest_wrapper import TestWrapper
from mezcla import system

# Note: Two references are used for the module to be tested:
#    THE_MODULE:	    global module object
import mezcla.glue_helpers as THE_MODULE # pylint: disable=reimported

class TestGlueHelpers(TestWrapper):      ## TODO: (TestWrapper)
    """Class for testcase definition"""
    script_module = TestWrapper.get_testing_module_name(__file__, THE_MODULE)
    ## TEMP
    temp_file = gh.get_temp_file()

    @pytest.mark.xfail                   # TODO: remove xfail
    ## DEBUG: @trap_exception            # TODO: remove when debugged
    def test_01_data_file(self):
        """Tests run_script w/ data file"""
        # Warning: see notes above about potential issues with run_script-based tests.
        debug.trace(4, f"TestIt.test_01_data_file(); self={self}")
        data = ["item1", "item2"]
        system.write_lines(self.temp_file, data)
        output = self.run_script(options="--help", data_file=self.temp_file)
        self.do_assert(my_re.search(r"gluing.*scripts", output))
        captured = self.get_stderr()
        self.do_assert(my_re.search(r"not.*intended", captured))
        return

    def test_get_temp_file(self):
        """Ensure get_temp_file works as expected"""
        debug.trace(4, "test_get_temp_file()")
        assert isinstance(THE_MODULE.get_temp_file(), str)

    def test_remove_extension(self):
        """Ensure remove_extension works as expected"""
        debug.trace(4, "test_remove_extension()")
        ## TODO2: remove path or use form_path
        assert THE_MODULE.remove_extension("/tmp/solr-4888.log", ".log") == "/tmp/solr-4888"
        assert THE_MODULE.remove_extension("/tmp/fubar.py", ".py") == "/tmp/fubar"
        assert THE_MODULE.remove_extension("/tmp/fubar.py", "py") == "/tmp/fubar."

    def test_dir_path(self):
        """Ensure dir_path works as expected"""
        debug.trace(4, "test_dir_path()")
        debug.assertion(os.name == "posix")
        assert THE_MODULE.dir_path("/tmp/solr-4888.log") == "/tmp"

    def test_file_exists(self):
        """Ensure file_exists works as expected"""
        debug.trace(4, "test_file_exists()")
        # Existent file
        test_filename = gh.get_temp_file()
        gh.write_file(test_filename, 'some content')
        assert THE_MODULE.file_exists(test_filename)
        # Not existent file
        assert not THE_MODULE.file_exists('bad_filename')

    def test_non_empty_file(self):
        """Ensure non_empty_file works as expected"""
        debug.trace(4, "test_non_empty_file()")

        # Test valid file
        file_with_content = gh.get_temp_file()
        gh.write_file(file_with_content, 'content')
        assert THE_MODULE.non_empty_file(file_with_content)

        # Test non existent file
        assert not THE_MODULE.non_empty_file('bad_file_name')

        # Test empty file
        empty_file = gh.get_temp_file()
        with open(empty_file, 'wb') as _:
            pass # gh.write_file cant be used because appends a newline
        assert not THE_MODULE.non_empty_file(empty_file)

    @pytest.mark.xfail
    def test_form_path(self):
        """Ensure form_path works as expected"""
        debug.trace(4, "test_form_path()")
        debug.assertion(os.name == "posix")
        assert(THE_MODULE.form_path("/", "home", "User", "Desktop", "file.txt")
               == "/home/User/Desktop/file.txt")
        ## TEMP:
        self.temp_file += "-test_form_path"
        # Make sure can create directory
        test_temp_dir = THE_MODULE.form_path(self.temp_file, "test_dir")
        test_temp_file = THE_MODULE.form_path(test_temp_dir, "test_file",
                                              create=True)
        assert(system.file_exists(test_temp_dir))
        assert(not system.file_exists(test_temp_file))

    @pytest.mark.xfail
    def test_create_directory(self):
        """Ensure create_directory works as expected"""
        debug.trace(4, "test_create_directory()")
        test_dir = THE_MODULE.dir_path(__file__)
        res_2_dir = THE_MODULE.form_path(test_dir, "resources_2")
        _ = THE_MODULE.form_path(test_dir, "resources")
        THE_MODULE.create_directory(res_2_dir)
        # cleanup created directory
        atexit.register(THE_MODULE.delete_directory, res_2_dir)
        assert THE_MODULE.is_directory(res_2_dir)

    @pytest.mark.xfail
    def test_full_mkdir(self):
        """Ensure full_mkdir works as expected"""
        debug.trace(4, "test_full_mkdir()")
        temp_dir_abc = gh.form_path(gh.TMP, "a", "b", "c", str(system.get_process_id()))
        debug.assertion(not system.is_directory(temp_dir_abc))
        THE_MODULE.full_mkdir(temp_dir_abc)
        assert  system.is_directory(temp_dir_abc)

    @pytest.mark.xfail
    def test_get_temp_dir(self):
        """Tests get_temp_dir"""
        debug.trace(4, "test_get_temp_dir()")
<<<<<<< HEAD
        temp_dir = THE_MODULE.get_temp_dir()
        assert THE_MODULE.is_directory(temp_dir)
        ## TODO: test delete when implemented
=======
        # Make sure new temp dirs used each time unless pre-specified
        self.monkeypatch.setattr(gh, "TEMP_FILE", None)
        temp_dir1 = THE_MODULE.get_temp_dir()
        temp_dir2 = THE_MODULE.get_temp_dir()
        assert temp_dir1 != temp_dir2
        assert system.is_directory(temp_dir1)
        assert system.is_directory(temp_dir2)

        # note: not deleted for debugging purposes
        static_temp_dir = tempfile.NamedTemporaryFile(delete=False).name
        self.monkeypatch.setattr(gh, "TEMP_FILE", static_temp_dir)
        temp_dir3 = THE_MODULE.get_temp_dir()
        assert temp_dir3 == static_temp_dir
        assert system.is_directory(temp_dir3)
>>>>>>> d5bc974e

    @pytest.mark.xfail
    def test_real_path(self):
        """Ensure real_path works as expected"""
        debug.trace(4, "test_real_path()")
        debug.assertion(my_re.search("ubuntu", gh.run("uname -a"),
                                     flags=my_re.IGNORECASE))
        assert THE_MODULE.real_path("/etc/mtab").startswith("/proc")

    def test_indent(self):
        """Ensure indent works as expected"""
        debug.trace(4, "test_indent()")
        test_text = 'this is an example text to be indented'
        tab_indented_text = '\tthis is an example text to be indented'
        assert THE_MODULE.indent(test_text, '\t') == tab_indented_text

    def test_indent_lines(self):
        """Ensure indent_lines works as expected"""
        debug.trace(4, "test_indent_lines()")
        test_text = (
            'this is\n'
            'an example text\n'
            'to be indented\n'
        )
        tab_indented_text = (
            '\tthis is\n'
            '\tan example text\n'
            '\tto be indented\n'
        )
        assert THE_MODULE.indent_lines(test_text, '\t') == tab_indented_text

    def test_elide(self):
        """Ensure elide works as expected"""
        debug.trace(4, "test_elide()")
        assert THE_MODULE.elide("=" * 80, max_len=8) == "========..."
        assert THE_MODULE.elide(None, 10) == ""

    def test_elide_values(self):
        """Ensure elide_values works as expected"""
        debug.trace(4, "test_elide_values()")
        assert THE_MODULE.elide_values(["1", "22", "333"], max_len=2) == ["1", "22", "33..."]

    @pytest.mark.xfail
    def test_disable_subcommand_tracing(self):
        """Ensure disable_subcommand_tracing works as expected"""
        debug.trace(4, "test_disable_subcommand_tracing()")

        test_dir = THE_MODULE.dirname(__file__)
        resource_dir = THE_MODULE.form_path(test_dir, "resources", "example_text.txt")
        command = f"python -m mezcla.extract_document_text {resource_dir}"
        THE_MODULE.issue(command, trace_level=6, subtrace_level=6)
        stderr_1 = self.get_stderr()

        THE_MODULE.disable_subcommand_tracing()
        THE_MODULE.issue(command, trace_level=6)
        stderr_2 = self.get_stderr()

        assert my_re.search(r"getenv_int\(SUB_DEBUG_LEVEL, 3\) => 6", stderr_1)
        assert my_re.search(r"setenv\(DEBUG_LEVEL, 0\)", stderr_2)


    @pytest.mark.xfail
    def test_run(self):
        """Ensure run works as expected"""
        debug.trace(4, "test_run()")
        assert "root" in THE_MODULE.run("ls /")

    def test_issue(self):
        """Ensure issue works as expected"""
        debug.trace(4, "test_issue()")

        # Simple command test
        temp_file = gh.get_temp_file()
        THE_MODULE.issue(f'echo "this is a simple test" > {temp_file}')
        assert 'this is a simple test' in gh.read_file(temp_file)

        # Setup log file
        log_file = gh.get_temp_file()
        system.write_file(log_file, 'random content')
        def debugging_mock():
            return True
        self.monkeypatch.setattr(tpo, 'debugging', debugging_mock)
        self.monkeypatch.setenv('TEMP_LOG_FILE', log_file, prepend=False)

        # Run test with log file
        THE_MODULE.issue('bash bad_filename.bash')

        # Check result of test with log file
        if debug.debugging():
            captured = self.get_stderr()
            assert 'stderr' in captured
            assert 'bad_filename.bash' in captured
        ## TODO: for some reason the log_file is not being overriden
        ## assert 'random content' not in gh.read_file(log_file)
        ## assert 'bad_filename.bash' in gh.read_file(log_file)

    def test_get_hex_dump(self):
        """Ensure get_hex_dump works as expected"""
        debug.trace(4, "test_get_hex_dump()")
        ## TODO: mock hexview.perl output
        ## assert THE_MODULE.get_hex_dump("Tomás") == "00000000  54 6F 6D C3 A1 73       -                          Tom..s"

    def test_extract_matches(self):
        """Tests for extract_matches(pattern, lines)"""
        assert THE_MODULE.extract_matches(r"Mr. (\S+)", ["Mr. Smith", "Mr. Jones", "Mr.X"]) == ["Smith", "Jones"]
        assert THE_MODULE.extract_matches(r"\t\S+", ["abc\tdef", "123\t456"]) != ["def", "456"]

    def test_extract_match(self):
        """Ensure extract_match works as expected"""
        debug.trace(4, "test_extract_match()")
        assert THE_MODULE.extract_match(r"Mr. (\S+)", ["Mr. Smith", "Mr. Jones", "Mr.X"]) == "Smith"

    def test_basename(self):
        """Tests for basename(path, extension)"""
        assert THE_MODULE.basename("fubar.py", ".py") == "fubar"
        assert not THE_MODULE.basename("fubar.py", "") == "fubar"
        assert THE_MODULE.basename("/tmp/solr-4888.log", ".log") == "solr-4888"

    def test_resolve_path(self):
        """Tests for resolve_path(filename)"""
        script = "glue_helpers.py"
        test_script = "test_glue_helpers.py"
        test_dir = gh.dir_path(__file__)
        debug.assertion(test_script in __file__)
        # The main script should resolve to parent directory but this one to test dir
        assert not (THE_MODULE.resolve_path(script)
                    == gh.form_path(test_dir, test_script))
        assert (THE_MODULE.resolve_path(test_script)
                == gh.form_path(test_dir, test_script))

    @pytest.mark.xfail
    def test_heuristic_resolve_path(self):
        """Tests for heuristic version of resolve_path(filename)"""
        requirements_filename = "requirements.txt"
        # The requirements normally isn't resolved
        assert(THE_MODULE.resolve_path(requirements_filename, heuristic=False)
               == requirements_filename)
        test_dir = gh.dir_path(__file__)
        assert(gh.real_path(THE_MODULE.resolve_path(requirements_filename, heuristic=True))
               == gh.real_path(gh.form_path(test_dir, "..", "..", requirements_filename)))

    def test_extract_match_from_text(self):
        """Ensure extract_match_from_text works as expected"""
        debug.trace(4, "test_extract_match_from_text()")
        assert THE_MODULE.extract_match_from_text(r"Mr. (\S+)", "Mr. Smith\nMr. Jones\nMr.X") == "Smith"

    def test_extract_matches_from_text(self):
        """Ensure extract_matches_from_text works as expected"""
        debug.trace(4, "test_extract_matches_from_text()")
        assert THE_MODULE.extract_matches_from_text(".", "abc") == ["a", "b", "c"]
        assert THE_MODULE.extract_matches_from_text(".", "abc", multiple=False) == ["a"]

    def test_count_it(self):
        """Ensure count_it works as expected"""
        debug.trace(4, "test_count_it()")
        assert dict(THE_MODULE.count_it("[a-z]", "Panama")) == {"a": 3, "n": 1, "m": 1}
        assert THE_MODULE.count_it(r"\w+", "My d@wg's fleas have fleas")["fleas"] == 2

    def test_read_lines(self):
        """Ensure read_lines works as expected"""
        debug.trace(4, "test_read_lines()")

        # Test valid file
        temp_file = gh.get_temp_file()
        gh.write_file(temp_file, 'file\nwith\nmultiple\nlines\n')
        assert THE_MODULE.read_lines(temp_file) == ['file', 'with', 'multiple', 'lines']

        # Test no filename (read from stdin)
        self.monkeypatch.setattr('sys.stdin', StringIO('my input\nsome line'))
        assert THE_MODULE.read_lines() == ['my input', 'some line']
        ## TODO: solve "ValueError: I/O operation on closed file."
        ## THE_MODULE.read_lines()
        ## captured = capsys.readouterr()
        ## assert 'stdin' in captured.err

        # Test invalid filename
        assert(not THE_MODULE.read_lines(filename='bad_filename.txt'))
        if debug.debugging():
            captured = self.get_stderr()
            assert 'Warning:' in captured

    def test_write_lines(self):
        """Ensure write_lines works as expected"""
        debug.trace(4, "test_write_lines()")

        content = (
            'this is\n'
            'a multiline\n'
            'text used\n'
        )
        content_in_lines = [
            'this is',
            'a multiline',
            'text used',
        ]

        # Test normal usage
        filename = gh.get_temp_file()
        THE_MODULE.write_lines(filename, content_in_lines)
        assert THE_MODULE.read_file(filename) == content

        # Test append
        THE_MODULE.write_lines(filename, ['for testing'], append=True)
        assert THE_MODULE.read_file(filename) == content + 'for testing\n'

    def test_read_file(self):
        """Ensure read_file works as expected"""
        debug.trace(4, "test_read_file()")
        temp_file = gh.get_temp_file()
        gh.write_file(temp_file, 'file\nwith\nmultiple\nlines\n')
        assert THE_MODULE.read_file(temp_file) == 'file\nwith\nmultiple\nlines\n'

    def test_write_file(self):
        """Ensure write_file works as expected"""
        debug.trace(4, "test_write_file()")

        # Test normal usage
        filename = gh.get_temp_file()
        THE_MODULE.write_file(filename, "some test")
        assert THE_MODULE.read_file(filename) == "some test\n"

        # Test append argument
        THE_MODULE.write_file(filename, "with appended text", append=True)
        assert THE_MODULE.read_file(filename) == "some test\nwith appended text\n"

    def test_copy_file(self):
        """Ensure copy_file works as expected"""
        debug.trace(4, "test_copy_file()")
        first_temp_file = gh.get_temp_file()
        second_temp_file = f"{first_temp_file}_target_copy"
        gh.write_file(first_temp_file, 'some random content')
        THE_MODULE.copy_file(first_temp_file, second_temp_file)
        assert gh.read_file(second_temp_file) == 'some random content\n'

    def test_rename_file(self):
        """Ensure rename_file works as expected"""
        debug.trace(4, "test_rename_file()")
        test_filename = gh.get_temp_file()
        new_test_filename = gh.get_temp_file() + '_this_append_avoids_bad_file_exists'
        gh.write_file(test_filename, 'some content')

        # Check existense of files before rename
        assert gh.file_exists(test_filename)
        assert not gh.file_exists(new_test_filename)

        THE_MODULE.rename_file(test_filename, new_test_filename)

        # Check integrity of renamed file
        assert gh.file_exists(new_test_filename)
        assert not gh.file_exists(test_filename)
        assert gh.read_file(new_test_filename) == 'some content\n'

    def test_delete_file(self):
        """Ensure delete_file works as expected"""
        debug.trace(4, "test_delete_file()")

        # Test valid file to delete
        test_filename = gh.get_temp_file()
        gh.write_file(test_filename, 'some content')
        assert gh.file_exists(test_filename)
        THE_MODULE.delete_file(test_filename)
        assert not gh.file_exists(test_filename)

        # Test invalid file
        THE_MODULE.delete_file('bad_filename.txt')
        if debug.debugging():
            captured = self.get_stderr()
            assert 'assertion failed' in captured.lower()

    def test_file_size(self):
        """Ensure file_size works as expected"""
        debug.trace(4, "test_file_size()")
        temp_file = gh.get_temp_file()
        gh.write_file(temp_file, 'content')
        if os.name == 'nt':
            # CRLF line-end occupies 1 byte more than LF
            assert THE_MODULE.file_size(temp_file) == 9
        elif os.name == 'posix':
            assert THE_MODULE.file_size(temp_file) == 8
        else:
            assert False, "unsupported OS"
        assert THE_MODULE.file_size('non-existent-file.txt') == -1

    @pytest.mark.xfail
    def test_get_matching_files(self):
        """Ensure get_matching_files works as expected"""
        debug.trace(4, "test_get_matching_files()")
        test_dir = THE_MODULE.dirname(__file__)
        system.set_current_directory(test_dir)
        assert THE_MODULE.basename(__file__) in THE_MODULE.get_matching_files("test_*.py")

        _ = THE_MODULE.get_matching_files(pattern="non-existent-file", warn=True)
        stderr = self.get_stderr()
        assert "Warning: no matching files for non-existent-file" in stderr

    @pytest.mark.xfail
    def test_get_files_matching_specs(self):
        """Ensure get_files_matching_specs works as expected"""
        debug.trace(4, "test_get_files_matching_specs()")
        test_dir = THE_MODULE.dirname(__file__)
        system.set_current_directory(test_dir)
        matches = THE_MODULE.get_files_matching_specs(
            [f"{test_dir}/test_*.py", "resources", "*.batspp"])
        assert THE_MODULE.basename(__file__)
        assert "regression.batspp" in matches
        assert "resources" in matches


    @pytest.mark.xfail
    def test_get_directory_listing(self):
        """Ensure get_directory_listing works as expected"""
        debug.trace(4, "test_get_directory_listing()")
        filenames = [gh.get_temp_file() for _ in range(5)]
        for file in filenames:
            gh.write_file(file, 'random content')
        debug.assertion("/tmp" == system.getenv("TMP"))
        filenames = [file.replace('/tmp/', '') for file in filenames]
        assert set(filenames).issubset(THE_MODULE.get_directory_listing('/tmp/'))

    def test_getenv_filename(self):
        """Ensure getenv_filename works as expected"""
        debug.trace(4, "test_getenv_filename()")

        # Test valid filename with valid content
        test_filename = gh.get_temp_file()
        gh.write_file(test_filename, 'random content')
        self.monkeypatch.setenv('TEST_ENV_FILENAME', test_filename, prepend=False)
        assert THE_MODULE.getenv_filename('TEST_ENV_FILENAME') == test_filename

        # Test valid filename with empty content
        test_filename = gh.get_temp_file()
        with open(test_filename, 'wb') as _:
            pass # gh.write_file cant be used because appends a newline
        debug.set_level(7)
        self.monkeypatch.setenv('TEST_ENV_FILENAME', test_filename, prepend=False)
        # This avoids flaky tpo.stderr due to other tests
        ## TODO: fix tpo.restore_stderr() to work with pytest
        tpo.stderr = sys.stderr
        THE_MODULE.getenv_filename('TEST_ENV_FILENAME')
        captured = self.get_stderr() # Note: capfd must be used instead of capsys to capture stderr
        assert 'Error' in captured
        assert test_filename in captured

        # Test non enviroment var
        assert THE_MODULE.getenv_filename('BAD_ENV_FILE_VAR', default='missing-file') == 'missing-file'

    @pytest.mark.xfail
    def test_copy_directory(self):
        """Ensure copy_directory works as expected"""
        debug.trace(4, "test_copy_directory()")
        temp_dir = '/tmp/test_copy_dir_'
        system.create_directory(f'{temp_dir}1')
        system.write_file(f'{temp_dir}1/test_file', "copy")
        assert 'test_file' in system.read_directory(
            THE_MODULE.copy_directory(f'{temp_dir}1', f'{temp_dir}2'))
        assert 'copy' in system.read_file(f'{temp_dir}2/test_file')

    @pytest.mark.xfail
    def test_delete_directory(self):
        """Ensure delete_directory works as expected"""
        debug.trace(4, "test_delete_directory()")
        old = THE_MODULE.DISABLE_RECURSIVE_DELETE

        # test an empty directory gets deleted
        empty_dir = '/tmp/test_delete_directory-1/'
        system.create_directory(empty_dir)
        assert THE_MODULE.is_directory(empty_dir)
        assert THE_MODULE.delete_directory(empty_dir) is None

        # test a directory with files gets deleted
        non_empty_dir = '/tmp/test_delete_directory-2'
        system.create_directory(non_empty_dir)
        system.write_file(f'{non_empty_dir}/test_delete_directory', '2')
        assert THE_MODULE.is_directory(non_empty_dir)
        assert THE_MODULE.delete_directory(non_empty_dir) is None

        # test a directory with subdirs doesnt get deleted if DISABLE_RECURSIVE_DELETE
        THE_MODULE.DISABLE_RECURSIVE_DELETE = True
        dir_with_subdirs = '/tmp/test_delete_directory-3'
        subdir = f"{dir_with_subdirs}/subdir"
        system.create_directory(dir_with_subdirs)
        system.create_directory(subdir)
        system.write_file(f"{subdir}/subdir_file", '3')
        assert THE_MODULE.is_directory(subdir)
        assert not THE_MODULE.delete_directory(dir_with_subdirs)

        # test a directory with subdirs gets deleted if not DISABLE_RECURSIVE_DELETE
        assert THE_MODULE.is_directory(subdir)
        system.write_file(f"{subdir}/subdir_file", '4')
        THE_MODULE.DISABLE_RECURSIVE_DELETE = False
        assert THE_MODULE.delete_directory(dir_with_subdirs) is None

        THE_MODULE.DISABLE_RECURSIVE_DELETE = old

    @pytest.mark.xfail
    def test_get_temp_file_deletion(self):
        """Make sure temp file returned properly when TEMP_FILE not set
        Note: accounts for odd NamedTemporaryFile behavior with delete
        """
        self.monkeypatch.setattr(gh, 'TEMP_FILE', None)
        #
        self.monkeypatch.setattr(gh, 'KEEP_TEMP', True)
        temp_file_without_delete = THE_MODULE.get_temp_file(delete=False)
        assert system.file_exists(temp_file_without_delete)
        #
        self.monkeypatch.setattr(gh, 'KEEP_TEMP', False)
        temp_file_with_delete = THE_MODULE.get_temp_file(delete=True)
        assert system.file_exists(temp_file_with_delete)
        
    @pytest.mark.xfail
    def test_initialization(self):
        """Make sure module initialized OK"""
        # TODO1: add checks for TEMP_BASE and TEMP_FILE, along with PRESERVE_TEMP_FILE
        # TODO3: add checks for TEMP_LOG_FILE and TEMP_SCRIPT_FILE

        # attrs that won't be changed
        self.monkeypatch.setattr('mezcla.glue_helpers.PID', 1)

        # CASE of USE_TEMP_BASE_DIR False but TEMP_BASE
        self.monkeypatch.setattr('mezcla.glue_helpers.USE_TEMP_BASE_DIR', False)
        self.monkeypatch.setattr('mezcla.glue_helpers.PRESERVE_TEMP_FILE', False)
        # delete TEMP_FILE to check use of temp_file_default
        self.monkeypatch.delenv('TEMP_FILE', raising=False)
        if THE_MODULE.TEMP_BASE is None:
            temp_dir = system.getenv_text("TMP_DIR")
            self.monkeypatch.setattr(
                'mezcla.glue_helpers.TEMP_BASE', system.form_path(temp_dir,"test_init"))
        THE_MODULE.init()
        assert not system.is_directory(THE_MODULE.TEMP_BASE)
        assert THE_MODULE.TEMP_FILE == f"{THE_MODULE.TEMP_BASE}-temp-1.list"

        # CASE of USE_TEMP_BASE_DIR True
        self.monkeypatch.setattr('mezcla.glue_helpers.USE_TEMP_BASE_DIR', True)
        self.monkeypatch.setattr('mezcla.glue_helpers.TEMP_FILE', None)
        self.monkeypatch.delenv('TEMP_LOG_FILE', raising=False)
        self.monkeypatch.delenv('TEMP_SCRIPT_FILE', raising=False)
        THE_MODULE.init()
        atexit.register(THE_MODULE.delete_directory, THE_MODULE.TEMP_BASE) # cleanup
        assert system.is_directory(THE_MODULE.TEMP_BASE)
        assert THE_MODULE.TEMP_FILE == system.form_path(THE_MODULE.TEMP_BASE, "temp-1.list")
        assert THE_MODULE.TEMP_LOG_FILE.split('-')[0] == THE_MODULE.TEMP_SCRIPT_FILE.split('-')[0]


if __name__ == '__main__':
    debug.trace_current_context()
    pytest.main([__file__])<|MERGE_RESOLUTION|>--- conflicted
+++ resolved
@@ -18,11 +18,8 @@
 ## OLD: from os import path
 from io import StringIO
 import sys
-<<<<<<< HEAD
 import atexit
-=======
 import tempfile
->>>>>>> d5bc974e
 
 # Installed packages
 import pytest
@@ -147,11 +144,6 @@
     def test_get_temp_dir(self):
         """Tests get_temp_dir"""
         debug.trace(4, "test_get_temp_dir()")
-<<<<<<< HEAD
-        temp_dir = THE_MODULE.get_temp_dir()
-        assert THE_MODULE.is_directory(temp_dir)
-        ## TODO: test delete when implemented
-=======
         # Make sure new temp dirs used each time unless pre-specified
         self.monkeypatch.setattr(gh, "TEMP_FILE", None)
         temp_dir1 = THE_MODULE.get_temp_dir()
@@ -166,7 +158,6 @@
         temp_dir3 = THE_MODULE.get_temp_dir()
         assert temp_dir3 == static_temp_dir
         assert system.is_directory(temp_dir3)
->>>>>>> d5bc974e
 
     @pytest.mark.xfail
     def test_real_path(self):
