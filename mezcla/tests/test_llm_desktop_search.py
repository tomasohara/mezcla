#! /usr/bin/env python
# -*- coding: utf-8 -*-
#
# Test(s) for ../llm_desktop_search.py
#
# Notes:
# - This can be run as follows:
#   $ PYTHONPATH=".:$PYTHONPATH" python ./mezcla/tests/test_llm_desktop_search.py
#
# TODO1 By Lroenzo:
# - Remove the old TODO items from template.py.
# - Try to minize usage of run_script to just one or two tests:
#   it is an older style of testing. It is better to use DesktopSearch
#   class directly. More details follow in the warning.
# - See other TODO1's below (i.e., highest priority todo's).
#
# Warning:
# - The use of run_script as in test_01_data_file is an older style of testing.
#   It is better to directly invoke a helper class in the script that is independent
#   of the Script class based on Main, which is mainly for argument parsing.
#   (For an example of this, see python_ast.py and tests/tests_python_ast.py.)
# - Moreover, debugging tests with run_script is complicated because a separate
#   process is involved (e.g., with separate environment variables.)
# - See discussion of SUB_DEBUG_LEVEL in unittest_wrapper.py for more info.
# - TODO: Feel free to delete this warning as well as the related one below.
#

"""Tests for llm_desktop_search module"""

# Standard modules
## TODO: from collections import defaultdict
import atexit
## OLD: from collections.abc import Iterable

# Installed modules
import pytest

# Local modules
from mezcla.unittest_wrapper import TestWrapper, RUN_SLOW_TESTS
from mezcla.unittest_wrapper import trap_exception
from mezcla import debug
from mezcla import glue_helpers as gh
from  mezcla import gpu_utils
from mezcla.main import KEEP_TEMP_FILES
from mezcla.my_regex import my_re
from mezcla import system

# Note: Two references are used for the module to be tested:
#    THE_MODULE:                        global module object
#    TestIt.script_module:              path to file
import mezcla.llm_desktop_search as THE_MODULE
get_last_modified_date = THE_MODULE.get_last_modified_date

#------------------------------------------------------------------------

class TestIt(TestWrapper):
    """Class for command-line based testcase definition"""
    script_module = TestWrapper.get_testing_module_name(__file__, THE_MODULE)
    INDEX_STORE_DIR = THE_MODULE.INDEX_STORE_DIR.lstrip().lstrip(system.path_separator())
    use_temp_base_dir = True            # needed for self.temp_base to be a dir
    
    # set a temp dir to test index indexingL setUpClass
    # Note: index_temp_dir needs to be unique
    ## OLD: index_temp_dir = gh.form_path(system.TEMP_DIR, INDEX_STORE_DIR)
    index_temp_dir = None
    index_parent = None

    @classmethod
    def setUpClass(cls, filename=None, module=None):
        """One-time initialization (i.e., for entire class)"""
        # note: creates default FAISS index shared by tests (unless overriden)
        debug.trace(6, f"TestIt.setUpClass(); cls={cls}")
        # note: should do parent processing first
        super().setUpClass(filename, module)
        cls.index_temp_dir = gh.form_path(cls.temp_base, "llm-desktop-index")
        cls.index_parent = gh.form_path(cls.index_temp_dir, "..")
        debug.trace_object(5, cls, label=f"{cls.__class__.__name__} instance")
        return

    @pytest.mark.xfail                   # TODO: remove xfail
    @pytest.mark.skipif(not RUN_SLOW_TESTS, reason="Ignoring slow test")
    ## DEBUG: @trap_exception            # TODO: remove when debugged
    def test_01_index_dir(self):
        """Tests run_script to index directory"""
        # Warning: see notes above about potential issues with run_script-based tests.
        debug.trace(4, f"TestIt.test_01_index_dir(); self={self}")
<<<<<<< HEAD
        atexit.register(gh.delete_directory(self.index_temp_dir))
=======
        if not KEEP_TEMP_FILES:
            atexit.register(gh.delete_directory(self.index_temp_dir))
>>>>>>> 98e37fc1

        if not system.is_directory(self.index_parent):
           debug.assertion(False)
           gh.full_mkdir(self.index_parent)
        
        # test if indexing works with with no existing db
        repo_base_dir = gh.form_path(gh.real_path(gh.dirname(__file__)),
                                     "..", "..")
        # TODO1: clarify what this should get (made stderr below)
        ## OLD: index_file = self.get_temp_file()
        
<<<<<<< HEAD
        self.run_script(options="--index",
                        data_file=repo_base_dir,
                        log_file=index_file,
                        out_file=index_file,
                        env_options=f"index_STORE_DIR={self.index_temp_dir}")
=======
        self.run_script(options=f"--index {repo_base_dir}",
                        ## TODO1: note: files shouldn't be the same (stdout and stderr)
                        ## likewise below; output usually gotten from result
                        ## OLD: log_file=index_file,
                        ## OLD: out_file=index_file,
                        env_options=f"INDEX_STORE_DIR={self.index_temp_dir}")
>>>>>>> 98e37fc1
        
        index_files = system.read_directory(self.index_temp_dir)
        
        # assert INDEX_STORE_DIR is not empty
        self.do_assert(index_files != [])
        # self.do_assert(my_re.search(r"TODO-pattern", output.strip()))
        
        #save modified date for comparing later 
        prev_size = get_last_modified_date(system.get_directory_filenames(self.index_temp_dir, just_regular_files=True))
        
        # test that indexing with an already existing DB works
        resource_dir = gh.form_path(gh.real_path(gh.dirname(__file__)), "resources")
<<<<<<< HEAD
        self.run_script(options="--index",
                        data_file=resource_dir,
                        env_options=f"INDEX_STORE_DIR={self.index_temp_dir}")
        
        # get modification time and check if it changed
=======
        self.run_script(options=f"--index {resource_dir}",
                        env_options=f"INDEX_STORE_DIR={self.index_temp_dir}")
        
        # get modification time and check if it changed
        # TODO1: new_size to new_time; likewise for prev_time
>>>>>>> 98e37fc1
        new_size = get_last_modified_date(system.get_directory_filenames(self.index_temp_dir, just_regular_files=True))
        self.do_assert(new_size > prev_size)
        

    @pytest.mark.skipif(not RUN_SLOW_TESTS, reason="Ignoring slow test")
    @pytest.mark.xfail                   # TODO: remove xfail
    ## DEBUG: @trap_exception            # TODO: remove when debugged
    def test_02_search_docs(self):
        """Test for something_else: TODO..."""
        debug.trace(4, f"TestIt.test_02_search_docs(); self={self}")
        output = self.run_script(options="--search 'What license is used?'")
        self.do_assert(my_re.search(r"GNU", output.strip()))
        return


    @pytest.mark.xfail                   # TODO: remove xfail
    @pytest.mark.skipif(gpu_utils.TORCH_DEVICE != "cuda", reason="Ignoring non-CUDA device")
    @pytest.mark.skipif(not RUN_SLOW_TESTS, reason="Ignoring slow test")
    def test_03_gpu_usage(self):
        """Test for GPU libs being used"""
        # Note: verifies process using GPU via nvida-smi
        #  |  GPU   GI   CI        PID   Type   Process name                            GPU Memory |
        #  ...
        #  |    0   N/A  N/A   1111609      C   python                                      366MiB |
        debug.trace(4, f"TestIt.test_03_gpu_usage(); self={self}")
        ds = THE_MODULE.DesktopSearch()
        ds.show_similar("license")
        trace_level = max(1, debug.get_level())
        gpu_utils.trace_gpu_usage(level=trace_level)
        stdout, stderr = self.get_stdout_stderr()
        self.do_assert("GNU" in stdout) 
        ## OLD: self.do_assert("tensorflow" in stderr)
        pid = system.get_process_id()
        self.do_assert(my_re.search(fr"\b{pid}\b.*python", stderr))
        return
    

    @pytest.mark.xfail                   # TODO: remove xfail
    @pytest.mark.skipif(not RUN_SLOW_TESTS, reason="Ignoring slow test")
    def test_04_show_similar(self):
        """Test run_script to show similar document to QUERY"""
        debug.trace(4, f"test_04_show_similar(): self={self}")
        
        index_parent = gh.form_path(self.index_temp_dir, "..")
        if not system.is_directory(index_parent):
           debug.assertion(False)
           gh.full_mkdir(index_parent)
   
        # index base mezcla dir for LICENSE.txt
        mezcla_base = gh.form_path(gh.dirname(__file__), "..", "..")
        self.run_script(options=f"--index {mezcla_base}",
                        env_options=f"INDEX_STORE_DIR={self.index_temp_dir}",
                        trace_level=6)
        
        self.do_assert(system.is_directory(self.index_temp_dir))
        output = self.run_script(options="--similar LICENSE",
                                 env_options=f"INDEX_STORE_DIR={self.index_temp_dir}")
        if not KEEP_TEMP_FILES:
            gh.delete_directory(self.index_temp_dir)
        self.do_assert("Lesser General Public License" in system.read_file(output))
        

    @pytest.mark.xfail                   # TODO: remove xfail
    @pytest.mark.skipif(not RUN_SLOW_TESTS, reason="Ignoring slow test")
    @trap_exception                      # TODO: remove when debugged
    def test_05_index_via_API(self):
        """Run indexing via class-based API"""
        debug.trace(4, f"test_05_index_via_API(): self={self}")
        
        # Index the files
        # note: index is specific to this test case
        temp_index_dir = gh.form_path(self.temp_base, "index")
        test_dir = gh.dirname(__file__)
        doc_dir = gh.resolve_path("resources", base_dir=test_dir)
        ds = THE_MODULE.DesktopSearch(index_store_dir=temp_index_dir)
        ds.index_dir(doc_dir)

        # Make sure most of expected content got indexed included (e.g., 75%)
        #
        # Note: document contents check as follows
        # In [67]: docid = db.index_to_docstore_id[0];  db.docstore.search(docid).page_content
        # Out[67]: 'Tío Tomás\t\t\t\tUncle Tom\n\n¡Buenos días!\t\t\t\tGood morning\n\nçãêâôöèäàÃëÇÂîòïÔìðÊÅåùÀŠý\t\tcaeaooeaaAeCAioiOioEAauASy'
        #
        expected_text = ["Tío Tomás", "Library", "validation", "Iris", "Argentina"]
        num_total = len(expected_text)
        num_found = 0
        for text in expected_text:
           for docid in ds.db.index_to_docstore_id.values():
              if text in ds.db.docstore.search(docid).page_content:
                 num_found += 1
                 break
        pct_75 = (3 * num_total // 4)
        debug.trace_expr(5, num_found, num_total, pct_75)
        assert(num_found >= pct_75)

#------------------------------------------------------------------------

if __name__ == '__main__':
    debug.trace_current_context()
    pytest.main([__file__])<|MERGE_RESOLUTION|>--- conflicted
+++ resolved
@@ -84,12 +84,8 @@
         """Tests run_script to index directory"""
         # Warning: see notes above about potential issues with run_script-based tests.
         debug.trace(4, f"TestIt.test_01_index_dir(); self={self}")
-<<<<<<< HEAD
-        atexit.register(gh.delete_directory(self.index_temp_dir))
-=======
         if not KEEP_TEMP_FILES:
             atexit.register(gh.delete_directory(self.index_temp_dir))
->>>>>>> 98e37fc1
 
         if not system.is_directory(self.index_parent):
            debug.assertion(False)
@@ -101,20 +97,12 @@
         # TODO1: clarify what this should get (made stderr below)
         ## OLD: index_file = self.get_temp_file()
         
-<<<<<<< HEAD
-        self.run_script(options="--index",
-                        data_file=repo_base_dir,
-                        log_file=index_file,
-                        out_file=index_file,
-                        env_options=f"index_STORE_DIR={self.index_temp_dir}")
-=======
         self.run_script(options=f"--index {repo_base_dir}",
                         ## TODO1: note: files shouldn't be the same (stdout and stderr)
                         ## likewise below; output usually gotten from result
                         ## OLD: log_file=index_file,
                         ## OLD: out_file=index_file,
                         env_options=f"INDEX_STORE_DIR={self.index_temp_dir}")
->>>>>>> 98e37fc1
         
         index_files = system.read_directory(self.index_temp_dir)
         
@@ -127,19 +115,11 @@
         
         # test that indexing with an already existing DB works
         resource_dir = gh.form_path(gh.real_path(gh.dirname(__file__)), "resources")
-<<<<<<< HEAD
-        self.run_script(options="--index",
-                        data_file=resource_dir,
-                        env_options=f"INDEX_STORE_DIR={self.index_temp_dir}")
-        
-        # get modification time and check if it changed
-=======
         self.run_script(options=f"--index {resource_dir}",
                         env_options=f"INDEX_STORE_DIR={self.index_temp_dir}")
         
         # get modification time and check if it changed
         # TODO1: new_size to new_time; likewise for prev_time
->>>>>>> 98e37fc1
         new_size = get_last_modified_date(system.get_directory_filenames(self.index_temp_dir, just_regular_files=True))
         self.do_assert(new_size > prev_size)
         
