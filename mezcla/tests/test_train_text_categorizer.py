--- conflicted
+++ resolved
@@ -28,10 +28,6 @@
 
 class TestTrainTextCategorizer(TestWrapper):
     """Class for testcase definition"""
-<<<<<<< HEAD
-
-    
-=======
     script_module = TestWrapper.get_testing_module_name(__file__, THE_MODULE)
     resources = gh.resolve_path("resources")
 
@@ -57,7 +53,6 @@
         debug.trace_expr(5, accuracy)
         assert (accuracy > 0.20)
         return
->>>>>>> 67e12bf6
 
 
 if __name__ == '__main__':
