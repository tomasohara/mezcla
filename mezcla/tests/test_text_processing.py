#! /usr/bin/env python
#
# Test(s) for ../text_processing.py
#
# Notes:
# - For debugging the tested script, the ALLOW_SUBCOMMAND_TRACING environment
#   option shows tracing output normally suppressed by unittest_wrapper.py.
# - This can be run as follows:
#   $ PYTHONPATH=".:$PYTHONPATH" python ./mezcla/tests/test_text_processing.py
#
# TODO1: Combine testes classes into one.
# TODO2: Remove RUN_SLOW_TESTS from test_chunk_noun_phrases
#

"""Tests for text_processing module"""

# Standard packages
import pytest
import re
# Installed packages

# Local packages
from mezcla import debug
from mezcla import glue_helpers as gh
from mezcla import system
from mezcla.my_regex import my_re
<<<<<<< HEAD
from mezcla.unittest_wrapper import TestWrapper, UNDER_COVERAGE
=======
from mezcla.unittest_wrapper import TestWrapper, RUN_SLOW_TESTS
>>>>>>> d5bc974e
from mezcla.unittest_wrapper import trap_exception

# Note: Two references are used for the module to be tested:
#    THE_MODULE:	    global module object
try:
    import mezcla.text_processing as THE_MODULE
except:
    THE_MODULE = None
    system.print_exception_info("text_processing import")    

# Constants
RESOURCES = gh.form_path(f'{gh.dir_path(__file__)}','resources')
TEXT_EXAMPLE = gh.form_path(f'{RESOURCES}', 'example_text.txt')
TEXT_EXAMPLE_TAGS = gh.form_path(f'{RESOURCES}', 'example_text_tags.txt')
WORD_POS_FREQ_FILE = gh.form_path(f'{RESOURCES}', 'word-POS.freq')
WORD_FREQ_FILE = gh.form_path(f'{RESOURCES}', 'word.freq')

@pytest.mark.skipif(not THE_MODULE, reason="Problem loading THE_MODULE")
class TestTextProcessing(TestWrapper):
    """Class for testcase definition"""
    script_file = TestWrapper.get_module_file_path(__file__)
    script_module = TestWrapper.get_testing_module_name(__file__, THE_MODULE)

    def test_split_sentences(self):
        """Ensure split_sentences works as expected"""
        debug.trace(4, "test_split_sentences()")
        assert THE_MODULE.split_sentences("I came. I saw. I conquered!") == ["I came.", "I saw.", "I conquered!"]
        assert THE_MODULE.split_sentences("Dr. Watson, it's elementary. But why?") == ["Dr. Watson, it's elementary.", "But why?"]

    def test_split_word_tokens(self):
        """Ensure split_word_tokens works as expected"""
        debug.trace(4, "test_split_word_tokens()")
        assert THE_MODULE.split_word_tokens("How now, brown cow?") == ['How', 'now', ',', 'brown', 'cow', '?']

    def test_label_for_tag(self):
        """Ensure label_for_tag works as expected"""
        debug.trace(4, "test_label_for_tag()")
        previous_value = THE_MODULE.KEEP_PUNCT
        
        self.monkeypatch.setattr(THE_MODULE, 'KEEP_PUNCT', True)
        assert THE_MODULE.label_for_tag("SYM", ',') == ','
        assert THE_MODULE.label_for_tag("SYM", '?') == '?'
        self.monkeypatch.setattr(THE_MODULE, 'KEEP_PUNCT', False)
        assert THE_MODULE.label_for_tag("SYM", ',') == 'SYM'
        assert THE_MODULE.label_for_tag("SYM", '?') == 'SYM'
        self.monkeypatch.setattr(THE_MODULE, 'KEEP_PUNCT', previous_value)
        

    def test_class_for_tag(self):
        """Ensure class_for_tag works as expected"""
        debug.trace(4, "test_class_for_tag()")
        assert THE_MODULE.class_for_tag("NNS") == "noun"
        assert THE_MODULE.class_for_tag("VBG") == "verb"
        assert THE_MODULE.class_for_tag("VBG", previous="MD") == "verb"
        assert THE_MODULE.class_for_tag("NNP", word="(") == "punctuation"

    def test_tag_part_of_speech(self):
        """Ensure tag_part_of_speech works as expected"""
        debug.trace(4, "test_tag_part_of_speech()")
        # NOTE:
        #   'brown' tagged as IN is wrong, should be JJ, this is a problem related to NLTK
        #   not the module being tested, so we are ignoring it for now.
        #   Related: https://stackoverflow.com/a/30823202
        assert THE_MODULE.tag_part_of_speech(['How', 'now', ',', 'brown', 'cow', '?']) == [('How', 'WRB'), ('now', 'RB'), (',', ','), ('brown', 'IN'), ('cow', 'NN'), ('?', '.')]

    def test_tokenize_and_tag(self):
        """Ensure tokenize_and_tag works as expected"""
        debug.trace(4, "test_tokenize_and_tag()")
        # NOTE:
        #   'brown' tagged as IN is wrong, should be JJ, this is a problem related to NLTK
        #   not the module being tested, so we are ignoring it for now.
        #   Related: https://stackoverflow.com/a/30823202
        assert THE_MODULE.tokenize_and_tag("How now, brown cow ?") == [('How', 'WRB'), ('now', 'RB'), (',', ','), ('brown', 'IN'), ('cow', 'NN'), ('?', '.')]

    def test_tokenize_text(self):
        """Ensure tokenize_text works as expected"""
        debug.trace(4, "test_tokenize_text()")
        assert THE_MODULE.tokenize_text("I came. I saw. I conquered!") == [['I', 'came', '.'], ['I', 'saw', '.'], ['I', 'conquered', '!']]

    def test_is_stopword(self):
        """Ensure is_stopword works as expected"""
        debug.trace(4, "test_is_stopword()")
        assert THE_MODULE.is_stopword('we')
        assert THE_MODULE.is_stopword('i')
        assert not THE_MODULE.is_stopword('cow')

    @pytest.mark.xfail
    def test_has_spelling_mistake(self):
        """Ensure has_spelling_mistake works as expected"""
        debug.trace(4, "test_has_spelling_mistake()")
        previous_value = THE_MODULE.SKIP_ENCHANT
        self.monkeypatch.setattr(THE_MODULE, 'SKIP_ENCHANT', True)
        assert not THE_MODULE.has_spelling_mistake('the')
        assert THE_MODULE.has_spelling_mistake('ai')
        self.monkeypatch.setattr(THE_MODULE, 'SKIP_ENCHANT', False)
        assert not THE_MODULE.SKIP_ENCHANT
        assert THE_MODULE.has_spelling_mistake('sneik')
        assert not THE_MODULE.has_spelling_mistake('snake')
        
        self.monkeypatch.setattr(THE_MODULE, 'SKIP_ENCHANT', previous_value)
        

    def test_read_freq_data(self):
        """Ensure read_freq_data works as expected"""
        debug.trace(4, "test_read_freq_data()")
        lines = gh.read_lines(WORD_FREQ_FILE)
        freq = THE_MODULE.read_freq_data(WORD_FREQ_FILE)
        for line in lines[7:]:
            token = re.match(r'^.+?(?=\s)', line).group(0).lower()
            self.do_assert(freq[token])


    def test_read_word_POS_data(self): # pylint: disable=invalid-name
        """Ensure read_word_POS_data works as expected"""
        debug.trace(4, "test_read_word_POS_data()")
        lines = gh.read_lines(WORD_POS_FREQ_FILE)
        freq_pos = THE_MODULE.read_word_POS_data(WORD_POS_FREQ_FILE)
        for line in lines[6:]:
            token = re.match(r'^.+?(?=\s)', line).group(0).lower()
            self.do_assert(freq_pos[token])

    def test_get_most_common_POS(self): # pylint: disable=invalid-name
        """Ensure get_most_common_POS works as expected"""
        debug.trace(4, "test_get_most_common_POS()")
        # Testing if word_POS_hash is not none
        THE_MODULE.word_POS_hash = {
            'can': 'MD'
        }
        assert THE_MODULE.get_most_common_POS("notaword") == "NN"
        assert THE_MODULE.get_most_common_POS("can") == "MD"
        # Test reading from freq file
        ## TODO: for some reason this assertion freezes
        ## THE_MODULE.WORD_POS_FREQ_FILE = 'tests/resources/word-POS.freq'
        ## assert THE_MODULE.get_most_common_POS("to") == "TO"

    def test_is_noun(self):
        """Ensure is_noun works as expected"""
        debug.trace(4, "test_is_noun()")
        assert THE_MODULE.is_noun('notaword', 'NN')
        assert not THE_MODULE.is_noun('can', 'MD')

    def test_is_verb(self):
        """Ensure is_verb works as expected"""
        debug.trace(4, "test_is_verb()")
        assert THE_MODULE.is_verb('run', 'VB')
        assert not THE_MODULE.is_verb('can', 'NN')

    def test_is_adverb(self):
        """Ensure is_adverb works as expected"""
        debug.trace(4, "test_is_adverb()")
        assert THE_MODULE.is_adverb('quickly', 'RB')
        assert not THE_MODULE.is_adverb('can', 'MD')

    def test_is_adjective(self):
        """Ensure is_adjective works as expected"""
        debug.trace(4, "test_is_adjective()")
        assert THE_MODULE.is_adjective('quick', 'JJ')
        assert not THE_MODULE.is_adjective('can', 'MD')

    def test_is_comma(self):
        """Ensure is_comma works as expected"""
        debug.trace(4, "test_is_comma()")
        assert THE_MODULE.is_comma('comma', ',')
        assert THE_MODULE.is_comma(',', 'comma')
        assert not THE_MODULE.is_comma('can', 'MD')

    def test_is_quote(self):
        """Ensure is_quote works as expected"""
        debug.trace(4, "test_is_quote()")
        assert THE_MODULE.is_quote('\'', '')
        assert THE_MODULE.is_quote('\"', '')
        assert not THE_MODULE.is_quote('can', 'MD')

    def test_is_punct(self):
        """Ensure is_punct works as expected"""
        debug.trace(4, "test_is_punct()")
        assert THE_MODULE.is_punct('$', '$')
        assert not THE_MODULE.is_punct('can', 'MD')

    def test_usage(self):
        """Ensure usage works as expected"""
        debug.trace(4, "test_usage()")
        THE_MODULE.usage()
        captured = self.get_stderr()
        assert f"Usage: {THE_MODULE.__file__} [--help] [--just-tokenize] [--just-chunk] [--lowercase] file" in captured
        assert f"echo \"My dawg has fleas.\" | {THE_MODULE.__file__} -" in captured
        assert "- Intended more as a library module" in captured
        assert "- In standalone mode it runs the text processing pipeline over the file:" in captured
        assert "sentence splitting, word tokenization, and part-of-speech tagging" in captured
        assert "- Set SKIP_NLTK environment variable to 1 to disable NLTK usage." in captured

<<<<<<< HEAD
=======
@pytest.mark.skipif(not THE_MODULE, reason="Problem loading THE_MODULE")
class TestTextProcessingScript(TestWrapper):
    """Class for testcase definition"""
    script_file = TestWrapper.get_module_file_path(__file__)
    script_module = TestWrapper.get_testing_module_name(__file__, THE_MODULE)

>>>>>>> d5bc974e
    def test_all(self):
        """Ensure text_processing without argument works as expected"""
        debug.trace(4, "test_all()")
        output = [tag.strip() for tag in self.run_script(data_file=TEXT_EXAMPLE).split(',')]
        expected_tags = [tag.strip() for tag in gh.read_file(TEXT_EXAMPLE_TAGS)[:-1].split(',')]
        for output_tag, expected_tag in zip(output, expected_tags):
            assert output_tag == expected_tag

    def test_just_tokenize(self):
        """Ensure just_tokenize argument works as expected"""
        debug.trace(4, "test_just_tokenize()")
        tokenized_text = self.run_script(data_file=TEXT_EXAMPLE,options="--just-tokenize")
        non_tokenized_text = gh.read_file(TEXT_EXAMPLE)
        # match every token except whitespaces, 
        # that way tokenized and non-tokenized texts are equals 
        matches_tokenized = my_re.match(r'\S', tokenized_text).groups()
        matches_normal = my_re.match(r'\S', non_tokenized_text).groups()
        assert matches_tokenized == matches_normal
        assert not tokenized_text == non_tokenized_text
        # self.do_assert(output == '', "TODO: code test")

    def test_make_lowercase(self):
        """Ensure make_lowercase argument works as expected"""
        debug.trace(4, "test_make_lowercase()")
        output_normal = self.run_script(data_file=TEXT_EXAMPLE,options="--just-tokenize")
        output_lower = self.run_script(data_file=TEXT_EXAMPLE,options="--just-tokenize --lowercase")
        self.do_assert(output_lower == output_normal.lower(), "TODO: code test")

<<<<<<< HEAD
=======
@pytest.mark.skipif(not THE_MODULE, reason="Problem loading THE_MODULE")
class TestTextProc(TestWrapper):
    """Test TextProc classes"""
    script_module = TestWrapper.get_testing_module_name(__file__, THE_MODULE)

    @pytest.mark.xfail
    @pytest.mark.skipif(not RUN_SLOW_TESTS, reason="Ignoring slow test")
>>>>>>> d5bc974e
    ## DEBUG:
    @pytest.mark.skipif(UNDER_COVERAGE,reason="skipped because crashes when run under coverage")
    @trap_exception            # TODO: remove when debugged
    def test_chunk_noun_phrases(self):
        """Make sure sentences split into NPs properly"""
        sentence = "The cat is on the mat by the door"
        expected = ["The cat", "the mat", "the door"]
        min_overlap = 2
        stp = THE_MODULE.SpacyTextProc()
        stp_nps = stp.noun_phrases(sentence)
        self.do_assert(len(system.intersection(stp_nps, expected)) >= min_overlap)
        ftp = THE_MODULE.FlairTextProc()
        ftp_nps = ftp.noun_phrases(sentence)
        self.do_assert(len(system.intersection(stp_nps, ftp_nps)) >= min_overlap)
    

if __name__ == '__main__':
    debug.trace_current_context()
    pytest.main([__file__])<|MERGE_RESOLUTION|>--- conflicted
+++ resolved
@@ -24,11 +24,7 @@
 from mezcla import glue_helpers as gh
 from mezcla import system
 from mezcla.my_regex import my_re
-<<<<<<< HEAD
-from mezcla.unittest_wrapper import TestWrapper, UNDER_COVERAGE
-=======
-from mezcla.unittest_wrapper import TestWrapper, RUN_SLOW_TESTS
->>>>>>> d5bc974e
+from mezcla.unittest_wrapper import TestWrapper, UNDER_COVERAGE, RUN_SLOW_TESTS
 from mezcla.unittest_wrapper import trap_exception
 
 # Note: Two references are used for the module to be tested:
@@ -220,15 +216,12 @@
         assert "sentence splitting, word tokenization, and part-of-speech tagging" in captured
         assert "- Set SKIP_NLTK environment variable to 1 to disable NLTK usage." in captured
 
-<<<<<<< HEAD
-=======
 @pytest.mark.skipif(not THE_MODULE, reason="Problem loading THE_MODULE")
 class TestTextProcessingScript(TestWrapper):
     """Class for testcase definition"""
     script_file = TestWrapper.get_module_file_path(__file__)
     script_module = TestWrapper.get_testing_module_name(__file__, THE_MODULE)
 
->>>>>>> d5bc974e
     def test_all(self):
         """Ensure text_processing without argument works as expected"""
         debug.trace(4, "test_all()")
@@ -257,8 +250,6 @@
         output_lower = self.run_script(data_file=TEXT_EXAMPLE,options="--just-tokenize --lowercase")
         self.do_assert(output_lower == output_normal.lower(), "TODO: code test")
 
-<<<<<<< HEAD
-=======
 @pytest.mark.skipif(not THE_MODULE, reason="Problem loading THE_MODULE")
 class TestTextProc(TestWrapper):
     """Test TextProc classes"""
@@ -266,7 +257,6 @@
 
     @pytest.mark.xfail
     @pytest.mark.skipif(not RUN_SLOW_TESTS, reason="Ignoring slow test")
->>>>>>> d5bc974e
     ## DEBUG:
     @pytest.mark.skipif(UNDER_COVERAGE,reason="skipped because crashes when run under coverage")
     @trap_exception            # TODO: remove when debugged
