#! /usr/bin/env python
#
# Test(s) for ../keras_param_search.py
#
# Notes:
# - For debugging the tested script, the ALLOW_SUBCOMMAND_TRACING environment
#   option shows tracing output normally suppressed by  unittest_wrapper.py.
# - This can be run as follows:
#   $ PYTHONPATH=".:$PYTHONPATH" python ./mezcla/tests/test_keras_param_search.py
#

"""Tests for keras_param_search module"""

# Standard packages
## TODO: import re

# Installed packages
import pytest

# Local packages
from mezcla import debug
from mezcla import text_utils

# Load module conditionally because not part of default installation.
# Note: Two references are used for the module to be tested:
#    THE_MODULE:	    global module object
<<<<<<< HEAD
## TODO: fix ModuleNotFoundError: No module named 'keras'
import mezcla.keras_param_search as THE_MODULE
=======
try:
    import mezcla.keras_param_search as THE_MODULE
except:
    THE_MODULE = None
    debug.trace_exception(1, "keras_param_search import")
>>>>>>> 67e12bf6

class TestKerasParamSearch:
    """Class for testcase definition"""

    @pytest.mark.skipif(not THE_MODULE, reason="Unable to load module")
    def test_round3(self):
        """Ensure round3 works as expected"""
        debug.trace(4, f"test_round3(); self={self}")
        assert THE_MODULE.round3(1.0001) == 1.000
        assert THE_MODULE.round3(1.001) == 1.001

    @pytest.mark.xfail
    def test_non_negative(self):
        """Ensure non_negative works as expected"""
        debug.trace(4, f"test_non_negative(); self={self}")
        ## TODO: WORK-IN=PROGRESS
<<<<<<< HEAD
        test_num = 32.86209423
        assert (THE_MODULE.non_negative(test_num) == True)

    def test_round3(self):
        """Ensure test_round3 works as expected"""
        debug.trace(4, "test_non_negative()")
        test_num = 3.1415926543
        assert (THE_MODULE.round3(test_num) == 3.142)
=======
        assert(False)
>>>>>>> 67e12bf6

    @pytest.mark.xfail
    def test_create_feature_mapping(self):
        """Ensure create_feature_mapping works as expected"""
        debug.trace(4, f"test_create_feature_mapping(); self={self}")
        assert THE_MODULE.create_feature_mapping(['c', 'b', 'b', 'a']) == {'c':0, 'b':1, 'a':2}

    @pytest.mark.xfail
    def test_create_keras_model(self):
        """Ensure create_keras_model works as expected"""
<<<<<<< HEAD
        debug.trace(4, "test_create_keras_model()")
        # model = THE_MODULE.create_keras_model(
        #     num_input_features = 100, 
        #     num_classes = 2,
        #     hidden_units = text_utils.getenv_ints("HIDDEN_UNITS", "20 30")  
        #     )
        # assert (model == )
        ## TODO: Work-in-progress
=======
        debug.trace(4, f"test_create_keras_model(); self={self}")
        ## TODO: WORK-IN=PROGRESS
        assert(False)
>>>>>>> 67e12bf6

    ## TODO: test MyKerasClassifier class
    def test_MyKerasClassifier_check_params(self):
        """Ensure MyKerasClassifier.check_params works as expected"""
        debug.trace(4, "test_MyKerasClassifier_check_params()")
        
    ## TODO: test main


if __name__ == '__main__':
    debug.trace_current_context()
    pytest.main([__file__])<|MERGE_RESOLUTION|>--- conflicted
+++ resolved
@@ -24,16 +24,11 @@
 # Load module conditionally because not part of default installation.
 # Note: Two references are used for the module to be tested:
 #    THE_MODULE:	    global module object
-<<<<<<< HEAD
-## TODO: fix ModuleNotFoundError: No module named 'keras'
-import mezcla.keras_param_search as THE_MODULE
-=======
 try:
     import mezcla.keras_param_search as THE_MODULE
 except:
     THE_MODULE = None
     debug.trace_exception(1, "keras_param_search import")
->>>>>>> 67e12bf6
 
 class TestKerasParamSearch:
     """Class for testcase definition"""
@@ -50,7 +45,6 @@
         """Ensure non_negative works as expected"""
         debug.trace(4, f"test_non_negative(); self={self}")
         ## TODO: WORK-IN=PROGRESS
-<<<<<<< HEAD
         test_num = 32.86209423
         assert (THE_MODULE.non_negative(test_num) == True)
 
@@ -59,9 +53,6 @@
         debug.trace(4, "test_non_negative()")
         test_num = 3.1415926543
         assert (THE_MODULE.round3(test_num) == 3.142)
-=======
-        assert(False)
->>>>>>> 67e12bf6
 
     @pytest.mark.xfail
     def test_create_feature_mapping(self):
@@ -72,7 +63,6 @@
     @pytest.mark.xfail
     def test_create_keras_model(self):
         """Ensure create_keras_model works as expected"""
-<<<<<<< HEAD
         debug.trace(4, "test_create_keras_model()")
         # model = THE_MODULE.create_keras_model(
         #     num_input_features = 100, 
@@ -81,11 +71,6 @@
         #     )
         # assert (model == )
         ## TODO: Work-in-progress
-=======
-        debug.trace(4, f"test_create_keras_model(); self={self}")
-        ## TODO: WORK-IN=PROGRESS
-        assert(False)
->>>>>>> 67e12bf6
 
     ## TODO: test MyKerasClassifier class
     def test_MyKerasClassifier_check_params(self):
