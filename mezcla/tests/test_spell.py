#! /usr/bin/env python
# -*- coding: utf-8 -*-
#
# Test(s) for ../spell.py
#
# Notes:
# - For debugging the tested script, the ALLOW_SUBCOMMAND_TRACING environment
#   option shows tracing output normally suppressed by  unittest_wrapper.py.
# - This can be run as follows:
#   $ PYTHONPATH=".:$PYTHONPATH" python ./mezcla/tests/test_bing_search.py
# - Spellcheck requires nltk and hunspell for multi-language support
#   Language specific hunspell can be installed as hunspell-LANG_CODE (e.g. hunspell-ne -> Nepali)
#   $ apt-get install hunspell-ne 
#
# TODO1:
# - Rework tests following test_spell_EN
# - Carefully review tests/template.py.
# TODO3:
# - Create test helpers to cut down on all the redundant code.
#   ex: def check_spelling(self, lang, text, bad):
#       """Run spelling over TEXT in TEXT looking for BAD words""
#       output = self.run_script(env_options=f"SPELL_LANG={lang}", data_file=gh.create_temp_file(text))
#       assert(system.intersection(text.split(), bad.split()))
#

"""Tests for spell module"""
# Standard packages
## OLD: import re

# Installed packages
import pytest
# import unittest

# Local packages
from mezcla import debug
from mezcla import glue_helpers as gh
from mezcla import system
from mezcla.unittest_wrapper import TestWrapper
## TODO: from mezcla.unittest_wrapper import trap_exception

# Note: Two references are used for the module to be tested:
#    THE_MODULE:	    global module object
#    TestIt.script_module:              path to file
try:
    # note: requires enchant-2 library package under Ubuntu (besides pyenchant)
    import mezcla.spell as THE_MODULE
except:
    THE_MODULE = None

# Since importing doesn't work properly, a temporary fix is specifying the path
# import mezcla.spell as THE_MODULE
# *** It works fine: please follow the example in test/template.py better! ***
## BAD
## PATH1 = f'$PWD/mezcla/spell.py'
## PATH2 = f'$PWD/spell.py'
## PATH3 = f'../spell.py'
## PWD_COMMAND = f'echo $PWD'
## echo_PWD = gh.run(PWD_COMMAND)
## if (echo_PWD.endswith('/mezcla/mezcla')):
##     SPELL_PATH = PATH2
## elif (echo_PWD.endswith('/mezcla')):
##     SPELL_PATH = PATH1
## else:
##     SPELL_PATH = PATH3
##
## NOTE: the following is a temporary workaround for the bad tests
## TODO1: use run_script as in the template (and in most other tests elsewhere)!
SPELL_PATH = gh.resolve_path("../spell.py")

## Environment Variables
RUN_SLOW_TESTS = system.getenv_bool(
    "RUN_SLOW_TESTS", 
    False,
    description="Run tests that can a while to run"
    )

# @pytest.mark.skipif(not THE_MODULE, reason="Problem loading spell.py: check requirements")

class SpellFiles(TestWrapper):
    """Class for testcase definition"""
    script_module = TestWrapper.get_testing_module_name(__file__, THE_MODULE)
    use_temp_base_dir = True    # treat TEMP_BASE as directory
         
    # NOTE 1: For test_phrase, song lyrics are used
    # NOTE 2: The content in test_phase error MUST be all lowercase
    # NOTE 3: Standard assertion case: assert (output in test_phrase_error and len(output) != 0)
    # TODO 1: Find a method to not create any external filess when test_spell_query_LL functions used
    # TODO 2: A function for test_run_command replacement (optional)

    # Function A: Helper Function reduces the amount of code to be written
    # @pytest.mark.skip
    def helper_spell(
        self, 
        lang_code:str="en_EN", 
        phrase:str="Hello World", 
        batch_file_path:str="-",
        query_like:bool=False
        ):
        """Helper function for test_spell.py"""
        debug.trace(4, f"\nhelper_spell(); self={self}")

        if batch_file_path == "-" and query_like == False:
            command = f'echo "{phrase}" | SPELL_LANG={lang_code} {SPELL_PATH} {batch_file_path}'
        elif query_like:
            temp_file = gh.create_temp_file(contents=phrase)
            command = f'SPELL_LANG={lang_code} {SPELL_PATH} {temp_file}'
        else:
            command = f'SPELL_LANG={lang_code} {SPELL_PATH} {batch_file_path}'

        output = gh.run(command)
        debug.trace_expr(5, output, lang_code, phrase, batch_file_path, query_like)        
        return output
    
    ## OLD: Merged to helper_spell()
    # # Function B: Helper Function for query-like tests (skipped by default)
    # # @pytest.mark.skip
    # def helper_spell_tempfile(
    #     self,
    #     lang_code:str="en_EN",
    #     phrase:str="Hello World"
    #     ):
    #     """Helper function using tempfile"""
    #     debug.trace(4, f"\nhelper_spell_tempfile(); self={self}")

    #     ## OLD: 
    #     # temp_phrase = f"{self.temp_file}.phrase"
    #     # test_run_command_1 = f'echo "{phrase}" > {temp_phrase}'
    #     # test_run_command_2 = f'SPELL_LANG={lang_code} {SPELL_PATH} {temp_phrase} > {self.temp_file}'
        
    #     # gh.issue(test_run_command_1)
    #     # output = gh.run(test_run_command_2)
    #     # output = self.run_script(self.temp_file)
        
    #     temp_file = gh.create_temp_file(contents=phrase)
    #     command = f'SPELL_LANG={lang_code} {SPELL_PATH} {temp_file}'
    #     output = gh.run(command)
    #     debug.trace_expr(5, output, lang_code, phrase)
    #     return output
    
    # @pytest.mark.skip
    @pytest.mark.xfail                   # TODO: remove xfail
    def test_spell_default(self):
        """Ensure test_spell_default [English] works as expected"""
        debug.trace(4, f"\ntest_spell_default(); self={self}")
        
        test_phrase = "One kiss is all it tajkes"
        test_phrase_error = "tajkes"
        output = self.helper_spell(phrase=test_phrase)

        debug.trace_expr(5, output, test_phrase_error)
        assert (output == test_phrase_error and len(output) != 0)

    # @pytest.mark.xfail                   # TODO: remove xfail
    # @trap_exception                      # TODO: remove when debugged
    @pytest.mark.xfail                   # TODO: remove xfail
    def test_spell_EN(self):
        """Ensure test_spell_EN [English] works as expected"""
        debug.trace(4, f"\ntest_spell_EN(); self={self}")
        
        test_lang = "en_EN"
        test_phrase = "You givc me that feeling"
        test_phrase_error = "givc"

        ## TODO: maldito vs code so awkward to use!
        output = self.helper_spell(test_lang, test_phrase)
        debug.trace_expr(5, output, test_phrase_error)
        assert (output in test_phrase_error and len(output) != 0)
        return

    ## OLD: @pytest.mark.xfail
    # @pytest.mark.skipif(not RUN_SLOW_TESTS, reason="This test can take some time or may have missing libraries")               
    @pytest.mark.xfail                   # TODO: remove xfail
    def test_spell_ES(self):
        """Ensure test_spell_ES [Spanish] works as expected"""
        debug.trace(4, f"\ntest_spell_ES(); self={self}")
        
        test_lang = "es_ES"
        test_phrase = "Yo te miro y se me corta la respiraciónqq"
        test_phrase_error = "respiraciónqq"
        output = self.helper_spell(test_lang, test_phrase)
        
        debug.trace_expr(5, output, test_phrase_error)
        assert (output in test_phrase and len(output) != 0)
        return

    # @pytest.mark.skipif(not RUN_SLOW_TESTS, reason="This test can take some time or may have missing libraries")               
    @pytest.mark.xfail                   # TODO: remove xfail
    def test_spell_NE(self):
        """Ensure test_spell_NE y[Nepali] works as expected"""
        debug.trace(4, f"\ntest_spell_NE(); self={self}")
        
        test_lang = "ne_NE"
        test_phrase = "थाहा छैन तिमीर को हो मेरो"
        test_phrase_error = "तिमीर"
        output = self.helper_spell(lang_code=test_lang, phrase=test_phrase)
        
        debug.trace_expr(5, output, test_phrase_error)
        assert (output in test_phrase and len(output) != 0)
        return

    # @pytest.mark.skipif(not RUN_SLOW_TESTS, reason="This test can take some time or may have missing libraries")
    @pytest.mark.xfail                   # TODO: remove xfail
    def test_spell_AR(self):
        """Ensure test_spell_AR [Arabic] works as expected"""
        debug.trace(4, f"test_spell_AR(); self={self}")

        test_lang = "ar_AR"
        test_phrase = "سعلينا الهوى وغنّا"
        output = self.helper_spell(test_lang, test_phrase)
        
        debug.trace_expr(5, output, test_phrase)
        assert (output in test_phrase and len(output)!=0)
        return
    
    # @pytest.mark.skipif(not RUN_SLOW_TESTS, reason="This test can take some time or may have missing libraries")
    @pytest.mark.xfail                   # TODO: remove xfail
    def test_spell_RU(self):
        """Ensure test_spell_RU [Russian] works as expected"""
        debug.trace(4, f"test_spell_RU(); self={self}")
        
        test_lang = "ru_RU"
        test_phrase = "Поплыли туманыны над рекой"
        output = self.helper_spell(test_lang, test_phrase)
        
        debug.trace_expr(5, output, test_phrase)
        assert (output in test_phrase and len(output) != 0)
        return
    
<<<<<<< HEAD
    ## OLD: Marked as slow test (takes a lot of time on pytest)
    # @pytest.mark.skipif(not RUN_SLOW_TESTS, reason="This test can take some time or may have missing libraries")
=======
    # Marked as slow test (takes a lot of time on pytest)
    @pytest.mark.skipif(not RUN_SLOW_TESTS, reason="This test can take some time or may have missing libraries")
    @pytest.mark.xfail                   # TODO: remove xfail
>>>>>>> 62eafd42
    def test_spell_query_EN(self):
        """Ensure test_spell_query_EN works as expected"""
        debug.trace(4, f"test_spell_query_EN(); self={self}")

        test_lang = "en_EN"
        test_phrase = "Because I am lostr in the way you move"
        test_phrase_error = "lostr"
        output = self.helper_spell(test_lang, test_phrase, query_like=True)

        debug.trace_expr(5, output, test_phrase_error)
        assert (output == test_phrase_error and len(output) != 0)
        return

<<<<<<< HEAD
    ## OLD: Marked as slow test (takes a lot of time on pytest)
    # @pytest.mark.skipif(not RUN_SLOW_TESTS, reason="This test can take some time or may have missing libraries")
=======
    # Marked as slow test (takes a lot of time on pytest)
    @pytest.mark.skipif(not RUN_SLOW_TESTS, reason="This test can take some time or may have missing libraries")
    @pytest.mark.xfail                   # TODO: remove xfail
>>>>>>> 62eafd42
    def test_spell_query_ES(self):
        """Ensure test_spell_query_ES works as expected"""
        debug.trace(4, f"test_spell_query_ES(); self={self}")

        
        test_lang = "es_ES"
        test_phrase = "Me dijeron que te estás casandoi"
        test_phrase_error = "casandoi"
        output = self.helper_spell(test_lang, test_phrase, query_like=True)
        
        debug.trace_expr(5, output, test_phrase_error)
        assert (output == test_phrase_error and len(output) != 0)
        return

<<<<<<< HEAD
    ## OLD: Marked as slow test (takes a lot of time on pytest)
    # @pytest.mark.skipif(not RUN_SLOW_TESTS, reason="This test can take some time or may have missing libraries")
=======
    # Marked as slow test (takes a lot of time on pytest)
    @pytest.mark.skipif(not RUN_SLOW_TESTS, reason="This test can take some time or may have missing libraries")
    @pytest.mark.xfail                   # TODO: remove xfail
>>>>>>> 62eafd42
    def test_spell_query_NE(self):
        """Ensure test_spell_query_NE works as expected"""
        debug.trace(4, f"test_spell_query_NE(); self={self}")

        test_lang = "ne_NE"
        test_phrase = "तिमी नै अबप मेरो झुल्केको बिहानी"
        test_phrase_error = "अबप"
        output = self.helper_spell(test_lang, test_phrase, query_like=True)

        debug.trace_expr(5, output, test_phrase_error)
        assert (output in test_phrase and len(output) != 0)
        return

    # Marked as slow test (takes a lot of time on pytest)
    # @pytest.mark.skipif(not RUN_SLOW_TESTS, reason="This test can take some time or may have missing libraries")
    @pytest.mark.xfail                   # TODO: remove xfail
    def test_spell_default_batch(self):
        """Ensure test_spell_default_batch [English] works as expected"""
        debug.trace(4, f"test_spell_default_branch(); self={self}")
        
        testfile_path = gh.resolve_path("./resources/spell-py-en.list")
        output = (self.helper_spell(batch_file_path=testfile_path)).split("\n")
        
        debug.trace_expr(5, output)
        assert (output != [] and len(output) > 5)
        return
    
    # @pytest.mark.skipif(not RUN_SLOW_TESTS, reason="This test can take some time or may have missing libraries")
    @pytest.mark.xfail                   # TODO: remove xfail
    def test_spell_ES_batch(self):
        """Ensure test_spell_ES_batch [Spanish] works as expected"""
        debug.trace(4, f"test_spell_ES_batch(); self={self}")
        
        test_lang = "es_ES"
        testfile_path = gh.resolve_path("./resources/spell-py-es.list")
        output = (self.helper_spell(lang_code=test_lang, batch_file_path=testfile_path)).split("\n")
        
        debug.trace_expr(5, output)
        assert (output != [] and len(output) > 3)
        return
    
    # @pytest.mark.skipif(not RUN_SLOW_TESTS, reason="This test can take some time or may have missing libraries")
    @pytest.mark.xfail                   # TODO: remove xfail
    def test_spell_RU_batch(self):
        """Ensure test_spell_RU_batch [Russian] works as expected"""
        debug.trace(4, f"test_spell_RU_batch(); self={self}")
        
        test_lang = "ru_RU"
        testfile_path = gh.resolve_path("./resources/spell-py-ru.list")
        output = (self.helper_spell(lang_code=test_lang, batch_file_path=testfile_path)).split("\n")
        
        debug.trace_expr(5, output)
        assert (output != [] and len(output) > 3)
        return
    
    # @pytest.mark.skipif(not RUN_SLOW_TESTS, reason="This test can take some time or may have missing libraries")
    @pytest.mark.xfail                   # TODO: remove xfail
    def test_spell_AR_batch(self):
        """Ensure test_spell_AR_batch [Arabic] works as expected"""
        debug.trace(4, f"test_spell_AR_batch(); self={self}")
        
        test_lang = "ar_AR"
        testfile_path = gh.resolve_path("./resources/spell-py-ar.list")
        output = (self.helper_spell(lang_code=test_lang, batch_file_path=testfile_path)).split("\n")
        
        debug.trace_expr(5, output)
        assert (output != "" and len(output)>5)
        return

    @pytest.mark.xfail                   # TODO: remove xfail
    def test_spell_LANG_suggest(self):
        """Ensure test_spell_LANG_suggest works as expected"""
        debug.trace(4, f"test_suggest_LANG(); self={self}")
        self.do_assert(False, "TODO: code test")

if __name__ == '__main__':
    debug.trace_current_context()
    pytest.main([__file__])<|MERGE_RESOLUTION|>--- conflicted
+++ resolved
@@ -226,14 +226,8 @@
         assert (output in test_phrase and len(output) != 0)
         return
     
-<<<<<<< HEAD
     ## OLD: Marked as slow test (takes a lot of time on pytest)
     # @pytest.mark.skipif(not RUN_SLOW_TESTS, reason="This test can take some time or may have missing libraries")
-=======
-    # Marked as slow test (takes a lot of time on pytest)
-    @pytest.mark.skipif(not RUN_SLOW_TESTS, reason="This test can take some time or may have missing libraries")
-    @pytest.mark.xfail                   # TODO: remove xfail
->>>>>>> 62eafd42
     def test_spell_query_EN(self):
         """Ensure test_spell_query_EN works as expected"""
         debug.trace(4, f"test_spell_query_EN(); self={self}")
@@ -247,14 +241,8 @@
         assert (output == test_phrase_error and len(output) != 0)
         return
 
-<<<<<<< HEAD
     ## OLD: Marked as slow test (takes a lot of time on pytest)
     # @pytest.mark.skipif(not RUN_SLOW_TESTS, reason="This test can take some time or may have missing libraries")
-=======
-    # Marked as slow test (takes a lot of time on pytest)
-    @pytest.mark.skipif(not RUN_SLOW_TESTS, reason="This test can take some time or may have missing libraries")
-    @pytest.mark.xfail                   # TODO: remove xfail
->>>>>>> 62eafd42
     def test_spell_query_ES(self):
         """Ensure test_spell_query_ES works as expected"""
         debug.trace(4, f"test_spell_query_ES(); self={self}")
@@ -269,14 +257,8 @@
         assert (output == test_phrase_error and len(output) != 0)
         return
 
-<<<<<<< HEAD
     ## OLD: Marked as slow test (takes a lot of time on pytest)
     # @pytest.mark.skipif(not RUN_SLOW_TESTS, reason="This test can take some time or may have missing libraries")
-=======
-    # Marked as slow test (takes a lot of time on pytest)
-    @pytest.mark.skipif(not RUN_SLOW_TESTS, reason="This test can take some time or may have missing libraries")
-    @pytest.mark.xfail                   # TODO: remove xfail
->>>>>>> 62eafd42
     def test_spell_query_NE(self):
         """Ensure test_spell_query_NE works as expected"""
         debug.trace(4, f"test_spell_query_NE(); self={self}")
