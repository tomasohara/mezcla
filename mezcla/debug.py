#! /usr/bin/env python
#
# Functions for debugging, such as console tracing. This is for intended
# for verbose tracing not suitable for the logging facility.
#
# Notes:
# - These are no-op's unless __debug__ is True.
# - Running python with the -O (optimized) option ensures that __debug__ is False.
# - So that other local packages can use tracing freely, this only
#   imports standard packages. In particular, system.py is not imported,
#   so functionality must be reproduced here (e.g., _to_utf8).
# - Gotta hate Pythonista's who prevailed in Python3 breaking lots of Python2
#   code just for the sake of simplicity, a la manera moronista (i.e., only one moronic way to do things)!
# - A few functions from system are re-implemented here without tracing to
#   avoid circular dependencies (e.g., _to_utf8).
# - For f-string syntax, see following:
#   https://docs.python.org/3/tutorial/inputoutput.html
#   https://www.python.org/dev/peps/pep-0498
#
# Usage examples:
#
#   - casual usage (quick-n-dirty debugging)
#
#     from mezcla import debug
#     debug.trace_expr(4, dir())
#
#   - long-term usuage (e.g., symbolic constants for consistency across scripts)
#
#     from mezcla import debug
#     TL = debug.TL
#     debug.trace(TL.DEFAULT, "Shown by default")
#     ...
#     debug.trace(TL.USUAL, f"Look ma: TL.VERBOSE={int(TL.VERBOSE)}")
#
#   - use DEBUG_LEVEL env. var. to set level
#
#     python -c 'from mezcla import debug; debug.trace(debug.DEFAULT + 1, "Not visible")'
#     DEBUG_LEVEL=3 python -c 'from mezcla import debug; debug.trace(3, "Visible")'
#
# TODO1:
# - Add sanity check to trace_fmt for when keyword in kaargs unused.
#
# TODO3:
# - Fill in more defaults like max_len using @docstring_parameter
#
# TODO:
# - * Add sanity checks for unused environment variables specified on command line (e.g., FUBAR=1 python script.py ...)!
# - Rename as debug_utils so clear that non-standard package.
# - Add exception handling throughout (e.g., more in trace_object).
# - Apply format_value consistently.
#
#

"""Debugging functions (e.g., tracing)"""

# Standard packages
import atexit
from datetime import datetime
import enum
import inspect
from itertools import zip_longest
import logging
import os
from pprint import pprint
import re
from typing import (
    Optional, Any, Union, Callable, List,
)
from types import CodeType
from typing_extensions import Buffer
## OLD: from xml.dom.minidom import Element
import six
import sys
import time
<<<<<<< HEAD
## DEBUG: sys.stderr.write(f"{__file__=}\n")
=======
from mezcla.extended_validation import (
    FileDescriptorOrPath,
)
>>>>>>> d56011ef

# Local packages
## OLD:
## # note: The following redefines sys.version_info to be python3 compatible;
## # this is used in _to_utf8, which should be reworked via six-based wrappers.
## import mezcla.sys_version_info_hack      # pylint: disable=unused-import


# Constants for pre-defined tracing levels
#
class TraceLevel(enum.IntEnum):
    """Constants for use in tracing"""
    ALWAYS = 0
    ERROR = 1
    WARNING = 2                         # typically always shown
    DEFAULT = WARNING
    USUAL = 3                           # usual in sense of debugging purposes
    DETAILED = 4
    VERBOSE = 5
    QUITE_DETAILED = 6                  # detailed I/O
    QUITE_VERBOSE = 7
    MOST_DETAILED = 8
    MOST_VERBOSE = 9                    # for internal debugging
#
TL = TraceLevel
ALWAYS = TL.ALWAYS
ERROR = TL.ERROR
WARNING = TL.WARNING
DEFAULT = TL.DEFAULT
USUAL = TL.USUAL
DETAILED = TL.DETAILED
VERBOSE = TL.VERBOSE
QUITE_DETAILED = TL.QUITE_DETAILED
QUITE_VERBOSE = TL.QUITE_VERBOSE
MOST_DETAILED = TL.MOST_DETAILED
MOST_VERBOSE = TL.MOST_VERBOSE

# Other constants
UTF8 = "UTF-8"
STRING_TYPES = six.string_types
# note: INDENT0 is left margin and INDENT1 is normal indent
INDENT0 = ""
INDENT1 = "    "
INDENT = INDENT1
MISSING_LINE = "???"

# Globals
max_trace_value_len = 1024

# Types
IntOrTraceLevel = Union[int, TraceLevel]

#...............................................................................
# Utility functions

def docstring_parameter(**kwargs):
    """Decorator to reformat docstring using specified KWARGS"""
    # based on https://stackoverflow.com/questions/10307696/how-to-put-a-variable-into-python-docstring/71377925#71377925
    def dec(obj):
        obj.__doc__ = obj.__doc__.format(**kwargs)
        return obj
    return dec

#...............................................................................


if __debug__:    

    # Initialize debug tracing level
    # TODO: mark as "private" (e.g., trace_level => _trace_level)
    DEBUG_LEVEL_LABEL = "DEBUG_LEVEL"
    trace_level: IntOrTraceLevel = TL.DEFAULT            # typically same as TL.WARNING (2); TODO: global_trace_level
    output_timestamps = False           # prefix output with timestamp
    last_trace_time = time.time()       # timestamp from last trace
    use_logging = False                 # traces via logging (and stderr)
    debug_file = None                   # file for log output
    debug_file_hack = False             # work around concurrent writes by reopening after each trace
    para_mode_tracing = False           # multiline tracing functions add blank lines (e.g., for para-mode grep)
    #
    try:
        trace_level_text = os.environ.get(DEBUG_LEVEL_LABEL, "")
        if trace_level_text.strip():
            trace_level = int(trace_level_text)
    except:
        ## sys.stderr.write("Warning: Unable to set tracing level from {v}: {exc}\n".
        ##                  format(v=DEBUG_LEVEL_LABEL, exc=sys.exc_info()))
        pass


    def set_level(level: IntOrTraceLevel) -> None:
        """Set new trace level"""
        global trace_level
        trace_level = level
        return


    def get_level() -> IntOrTraceLevel:
        """Get current tracing level"""
        # Note: ensures result is integer (not enum)
        # EX: (get_level() >= 0)
        # EX: type(get_level() == int)
        ## OLD:
        ## ## global trace_level
        ## return trace_level
        level = 0
        try:
            ## OLD: assertion(isinstance(level, int))
            level = int(trace_level)
        except:
            _print_exception_info("get_level")
        return level

    def get_output_timestamps() -> bool:
        """Return whether outputting timestamps"""
        return output_timestamps


    def set_output_timestamps(do_output_timestamps):
        """Enable for disable the outputting of timestamps"""
        global output_timestamps
        output_timestamps = do_output_timestamps


    # NOTE: python 2 is deprecated and to avoid errors with mypy, python 2 code was removed
    def _to_utf8(text: str) -> str:
        """Convert TEXT to UTF-8 (e.g., for I/O)"""
        # Note: version like one from system.py to avoid circular dependency
        result = text
        return result


    # NOTE: python 2 is deprecated and to avoid errors with mypy, python 2 code was removed
    def _to_unicode(text: str, encoding: Optional[bool] = None) -> str:
        """Ensure TEXT in ENCODING is Unicode, such as from the default UTF8"""
        result = text
        return result


    def _to_string(text: Any) -> str:
        """Ensure TEXT is a string type"""
        result = text
        if (not isinstance(result, STRING_TYPES)):
            # Values are coerced using % operator for proper Unicode handling,
            # except for tuples which are converted recursively. This avoids a
            # type error due to arguments not being converted (e.g., second 
            # tuple constituent, etc.), as in ("%s" % (9, 1)).
            if isinstance(result, tuple):
                result = "(" + ", ".join([_to_string(v) for v in result]) + ")"
            else:
                result = "%s" % result
        return result

    def do_print(text: str, end: Optional[str] = None) -> None:
        """Print TEXT to stderr and optionally to DEBUG_FILE"""
        print(text, file=sys.stderr, end=end)
        if debug_file:
            print(text, file=debug_file, end=end)
    
    def trace(
            level: IntOrTraceLevel,
            text: str,
            empty_arg: Optional[bool] = None,
            no_eol: bool = False,
            indentation: Optional[str] = None
        ) -> None:
        """Print TEXT if at trace LEVEL or higher, including newline unless SKIP_NEWLINE"""
        # TODO: add option to use format_value
        # Note: trace should not be used with text that gets formatted to avoid
        # subtle errors
        ## DEBUG: sys.stderr.write("trace({l}, {t})\n".format(l=level, t=text))
        if (trace_level >= level):
            if indentation is None:
                indentation = INDENT0
            # Prefix trace with timestamp w/o date
            if output_timestamps:
                # Get time-proper from timestamp (TODO: find standard way to do this)
                # Note: shows diff/delta from last call if detailed tracing (TODO3: make explicit)
                timestamp_time = re.sub(r"^\d+-\d+-\d+\s*", "", timestamp())
                if detailed_debugging():
                    global last_trace_time
                    diff = round(1000.0 * (time.time() - last_trace_time), 3)
                    timestamp_time += f" diff={diff}ms"
                    last_trace_time = time.time()
                do_print(indentation + "[" + timestamp_time + "]", end=": ")
            # Print trace, converted to UTF8 if necessary (Python2 only)
            # TODO: add version of assertion that doesn't use trace or trace_fmtd
            ## TODO: assertion(not(re.search(r"{\S*}", text)))
            end = "\n" if (not no_eol) else ""
            do_print(indentation + _to_utf8(text), end=end)
            if use_logging:
                # TODO: see if way to specify logging terminator
                logging.debug(indentation + _to_utf8(text))
            if debug_file_hack:
                reopen_debug_file()
        if empty_arg is not None:
            sys.stderr.write("Error: trace only accepts two positional arguments (was trace_expr intended?)\n")
        return


    @docstring_parameter(max_len=max_trace_value_len)
    def trace_fmtd(level: IntOrTraceLevel, text: str, **kwargs) -> None:
        """Print TEXT with formatting using optional format KWARGS if at trace LEVEL or higher, including newline
        Note: Use MAX_LEN keyword argument to override the maximum length ({max_len}) of traced text (see format_value).
        """
        # Note: To avoid interpolated text as being interpreted as variable
        # references, this function does the formatting.
        # TODO: weed out calls that use (level, text.format(...)) rather than (level, text, ...)
        if (trace_level >= level):
            max_len = kwargs.get('_max_len') or kwargs.get('max_len')
            try:
                try:
                    # TODO: add version of assertion that doesn't use trace or trace_fmtd
                    ## TODO: assertion(re.search(r"{\S*}", text))
                    ## OLD: assertion("{" in text)
                    ## OLD: trace(level, text.format(**kwargs))
                    ## OLD: kwargs_unicode = {k: _to_unicode(_to_string(v)) for (k, v) in list(kwargs.items())}
                    kwargs_unicode = {k: format_value(_to_unicode(_to_string(v)), max_len=max_len)
                                      for (k, v) in list(kwargs.items())}
                    trace(level, _to_unicode(text).format(**kwargs_unicode))
                except(KeyError, ValueError, UnicodeEncodeError):
                    raise_exception(max(VERBOSE, level + 1))
                    sys.stderr.write("Warning: Problem in trace_fmtd: {exc}\n".
                                     format(exc=sys.exc_info()))
                    # Show arguments so trace contents recoverable
                    sys.stderr.write("   text=%r\n" % _to_utf8(clip_value(text)))
                    ## OLD: kwargs_spec = ", ".join(("%s:%r" % (k, clip_value(v))) for (k, v) in kwargs.iteritems())
                    kwargs_spec = ", ".join(("%s:%r" % (k, clip_value(v))) for (k, v) in list(kwargs.items()))
                    sys.stderr.write("   kwargs=%s\n" % _to_utf8(kwargs_spec))
            except(AttributeError):
                # Note: This can occur when profile_function set
                raise_exception(max(VERBOSE, level + 1))
                sys.stderr.write("Error: Unexpected problem in trace_fmtd: {exc}\n".
                                 format(exc=sys.exc_info()))
        return


    STANDARD_TYPES = (int, float, dict, list)
    SIMPLE_TYPES = (bool, int, float, type(None), str)
    #
    def trace_object(
            level: IntOrTraceLevel,
            obj: object,
            label: Optional[str] = None,
            show_all: Optional[bool] = None,
            show_private: Optional[bool] = None,
            show_methods_etc: Optional[bool] = None,
            indentation: Optional[str] = None,
            pretty_print: Optional[bool] = None,
            max_value_len: int = max_trace_value_len,
            max_depth: int = 0,
            regular_standard: bool = False
        ) -> None:
        """Trace out OBJ's members to stderr if at trace LEVEL or higher.
        Note: Optionally uses output LABEL, with INDENTATION, SHOWing_ALL members, and PRETTY_PRINTing.
        TODO: Use SHOW_PRIVATE to display private members and SHOW_METHODS_ETC for methods.
        Unless REGULAR_STANDARD, object like lists and dicts treated specially.
        If MAX_DEPTH > 0, this uses recursion to show values for instance members."""
        # HACK: Members for STANDARD_TYPES omitted unless show_all.
        # TODO: Make REGULAR_STANDARD True by default
        # Notes:
        # - This is intended for arbitrary objects, use trace_values for objects known to be lists or hashes.
        # - Support for show_private and show_methods_etc is not yet implemented (added for sake of tpo_common.py).
        # - See https://stackoverflow.com/questions/383944/what-is-a-python-equivalent-of-phps-var-dump.
        # TODO: support recursive trace; specialize show_all into show_private and show_methods
        # TODO: handle tuples
        ##                                       r=(trace_level < level)))
        trace_fmt(MOST_VERBOSE, "trace_object({dl}, {obj}, label={lbl}, show_all={sa}, indent={ind}, pretty={pp}, max_d={md})",
                  dl=level, obj=object, lbl=label, sa=show_all, ind=indentation, pp=pretty_print, md=max_depth)
        if (trace_level < level):
            return
        if (pretty_print is None):
            pretty_print = (trace_level > level)
        type_id_label = str(type(obj)) + " " + hex(id(obj))
        if label is None:
            ## BAD: label = str(type(obj)) + " " + hex(hash(obj))
            ## OLD: label = str(type(obj)) + " " + hex(id(obj))
            label = type_id_label
        elif verbose_debugging():
            label += " [" + type_id_label + "]"
        else:
            pass
        outer_indentation = ""
        if indentation is None:
            indentation = INDENT1
        else:
            # TODO: rework via indent_level arg
            outer_indentation = indentation[:len(indentation)-len(INDENT)]
        if show_all is None:
            show_all = (show_private or show_methods_etc)
        if para_mode_tracing:
            trace(ALWAYS, "")
        trace(ALWAYS, outer_indentation + label + ": {")
        ## OLD: for (member, value) in inspect.getmembers(obj):
        member_info = []
        try:
            member_info = inspect.getmembers(obj)
        except:
            trace_fmtd(QUITE_VERBOSE, "Warning: Problem getting member list in trace_object: {exc}",
                       exc=sys.exc_info())
        ## HACK: show standard type value as special member
        if (isinstance(obj, STANDARD_TYPES) and (not regular_standard)):
            member_info = [("(value)", obj)] + [(("__(" + m + ")__"), v) for (m, v) in member_info]
            trace_fmtd(QUITE_VERBOSE, "{ind}Special casing standard type as member {m}",
                       ind=indentation, m=member_info[0][0])
        for (member, value) in member_info:
            # If high trace level, output the value as is
            # TODO: value = clip_text(value)
            trace_fmtd(MOST_DETAILED, "{i}{m}={v}; type={t}", i=indentation, m=member, v=value, t=type(value))
            value_spec = format_value(value, max_len=max_value_len)
            if (trace_level >= MOST_VERBOSE):
                do_print(indentation + member + ": ", end="")
                if pretty_print:
                    pprint(value_spec, stream=sys.stderr)
                    if debug_file:
                        pprint(value_spec, stream=debug_file)
                else:
                    do_print(value_spec)
                if use_logging:
                    logging.debug(_to_utf8((indentation + member + ": " + value_spec)))
                continue
            # Include unless special member (or if no filtering)
            ## DEBUG: trace_expr(QUITE_VERBOSE, member.startswith("__"), re.search(r"^<.*(method|module|function).*>$", value_spec))
            include_member = (show_all or (not (member.startswith("__") or 
                                                re.search(r"^<.*(method|module|function).*>$", value_spec))))
            # Optionally, process recursively (TODO: make INDENT an env. option)
            is_simple_type = isinstance(value, SIMPLE_TYPES)
            if ((max_depth > 0) and include_member and (not is_simple_type)):
                # TODO: add helper for formatting type & address (for use here and above)
                member_type_id_label = (member + " [" + str(type(value)) + " " + hex(id(value)) + "]")
                trace_object(level, value, label=member_type_id_label, show_all=show_all,
                             indentation=(indentation + INDENT), pretty_print=None,
                             max_depth=(max_depth - 1), max_value_len=max_value_len,
                             regular_standard=regular_standard)
                continue
            # Otherwise, derive value spec. (trapping for various exceptions)
            ## TODO: pprint.pprint(member, stream=sys.stderr, indent=4, width=512)
            try:
                try:
                    ## OLD: value_spec = format_value("%r" % ((value),), max_len=max_value_len)
                    if is_simple_type and not isinstance(value, str):
                        value_spec = value
                    else:
                        value_spec = format_value("%r" % ((value),), max_len=max_value_len)
                except(TypeError, ValueError):
                    trace_fmtd(QUITE_VERBOSE, "Warning: Problem in tracing member {m}: {exc}",
                               m=member, exc=sys.exc_info())
                    value_spec = "__n/a__"
            except(AttributeError):
                # Note: This can occur when profile_function set
                trace_fmtd(QUITE_VERBOSE, "Error: unexpected problem in trace_object: {exc}",
                           exc=sys.exc_info())
                value_spec = "__n/a__"
            if include_member:
                do_print(indentation + member + ": ", end="")
                if pretty_print:
                    # TODO: remove quotes from numbers and booleans
                    pprint(value_spec, stream=sys.stderr, indent=len(indentation))
                else:
                    do_print(_to_utf8(value_spec))
                if use_logging:
                    logging.debug(_to_utf8((indentation + member + ":" + value_spec)))
        trace(ALWAYS, indentation + "}")
        if para_mode_tracing:
            trace(ALWAYS, "")
        return


    def trace_values(
            level: IntOrTraceLevel,
            collection: Union[list, dict, Any],
            label: Optional[str] = None,
            indentation: Optional[str] = None,
            use_repr: Optional[bool] = None,
            max_len: Optional[int] = None
        ) -> None:
        """Trace out elements of array or hash COLLECTION if at trace LEVEL or higher"""
        trace_fmt(MOST_VERBOSE, "trace_values(dl, {coll}, label={lbl}, indent={ind})",
                  dl=level, lbl=label, coll=collection, ind=indentation)
        if (trace_level < level):
            return
        if para_mode_tracing:
            trace(ALWAYS, "")
        if not isinstance(collection, (list, dict)):
            if hasattr(collection, '__iter__'):
                trace(level + 1, "Warning: [trace_values] consuming iterator")
                collection = list(collection)
            else:
                trace(level + 1, "Warning: [trace_values] coercing input into list")
                collection = [collection]
        if indentation is None:
            indentation = INDENT1
        if label is None:
            ## BAD: label = str(type(collection)) + " " + hex(hash(collection))
            label = str(type(collection)) + " " + hex(id(collection))
            ## OLD: indentation = INDENT1
        if use_repr is None:
            use_repr = False
        trace(ALWAYS, label + ": {")
        keys_iter = list(collection.keys()) if isinstance(collection, dict) else range(len(collection))
        for k in keys_iter:
            try:
                value = format_value(_to_utf8(collection[k]))
                if use_repr:
                    value = repr(value)
                trace_fmtd(ALWAYS, "{ind}{k}: {v}", ind=indentation, k=k,
                           v=format_value(value, max_len=max_len))
            except:
                trace_fmtd(QUITE_VERBOSE, "Warning: Problem tracing item {k}",
                           k=_to_utf8(k), exc=sys.exc_info())
        trace(ALWAYS, indentation + "}")
        if para_mode_tracing:
            trace(ALWAYS, "")
        return


    @docstring_parameter(max_len=max_trace_value_len)
    def trace_expr(level: IntOrTraceLevel, *values, **kwargs) -> None:
        """Trace each of the argument VALUES (if at trace LEVEL or higher), with KWARGS for options.
        Introspection is used to derive label for each expression. By default, the following format is used:
           expr1=value1; ... exprN=valueN
        Notes:
        - Warning: introspection fails to resolve expressions if statement split across lines.
        - For simplicity, the values are assumed to separated by ', ' (or expression _SEP)--barebones parsing applied.
        - Use DELIM to specify delimiter; otherwise '; ' used;
          if so, NO_EOL applies to intermediate values (EOL always used at end).
        - Use USE_REPR=False to use tracing via str instead of repr.
        - Use _KW_ARG for KW_ARG (i.e., '_' prefix in case of conflict), as in following:
          trace_expr(DETAILED, term, _term="; ")
        - Use MAX_LEN to specify maximum value length ({max_len}).
        - Use PREFIX to specify initial trace output (e.g., for function call tracing).
        - Use SUFFIX to specify final value to be printed (e.g., for perlish para grep over multi-line trace).
        - See misc_utils.trace_named_objects for similar function taking string input, which is more general but harder to use and maintain"""
        trace_fmt(MOST_VERBOSE, "trace_expr({l}, a={args}, kw={kw}); debug_level={dl}",
                  l=level, args=values, kw=kwargs, dl=trace_level)
        ## TODO1: check for unknown keywords, which could be cut-n-paste error
        ## TODO2: try to handle numpy arrays better; ex: 'arr=array([[11, 12],\n       [21, 22]])'
        ##        => 'arr=array([[11, 12], [21, 22]])'
        ## EX (from convert_emoticons.py): debug.trace_expr(7, replace=None, strip=None, replacement=None, text=None, prefix="in ConvertEmoticons.__init__: ")
        ## DEBUG:
        ## trace_fmt(1, "(global_trace_level:{g} < level:{l})={v}",
        ##           g=trace_level, l=level, v=(trace_level < level))
        if (trace_level < level):
            # note: Short-circuits processing to avoid errors about known problems (e.g., under ipython)
            return
        # Note: checks alternative keyword first, so False ones not misintepretted
        sep = kwargs.get('_sep') or kwargs.get('sep')
        delim = kwargs.get('_delim') or kwargs.get('delim')
        suffix = kwargs.get('_suffix') or kwargs.get('suffix')
        no_eol = bool(kwargs.get('_no_eol') or kwargs.get('no_eol'))
        in_no_eol = no_eol
        use_repr = kwargs.get('_use_repr') or kwargs.get('use_repr')
        max_len = kwargs.get('_max_len') or kwargs.get('max_len')
        prefix = kwargs.get('_prefix') or kwargs.get('prefix')
        if sep is None:
            sep = ", "
        if no_eol is None:
            no_eol = (delim and ("\n" in delim))
        if delim is None:
            delim = "; "
            if in_no_eol is None:
                no_eol = True
        if use_repr is None:
            use_repr = True
        if prefix is None:
            prefix = ""
        trace(9, f"sep={sep!r}, del={delim!r}, noe={no_eol}, rep={use_repr}, len={max_len}, pre={prefix!r} suf={suffix!r}")

        # Get symbolic expressions for the values
        # TODO2: handle cases split across lines
        try:
            # TODO3: rework introspection following icecream (e.g., using abstract syntax tree)
            caller = inspect.stack()[1]
            (_frame, filename, line_number, _function, context, _index) = caller
            trace(9, f"filename={filename!r}, context={context!r}")
            statement = read_line(filename, line_number).strip()
            if statement == MISSING_LINE:
                statement = str(context).replace("\\n']", "")
            # Extract list of argument expressions (removing optional comment)
            statement = re.sub(r"#.*$", "", statement)
            statement = re.sub(r"^\s*\S*trace_expr\s*\(", "", statement)
            # Remove trailing paren with optional semicolon
            statement = re.sub(r"\)\s*;?\s*$", "", statement)
            # Remove trailing comma (e.g., if split across lines)
            statement = re.sub(r",?\s*$", "", statement)
            # Skip first argument (level)
            expressions = re.split(", +", statement)[1:]
            trace(9, f"expressions={expressions!r}\nvalues={values!r}")
        except:
            trace_fmtd(ALWAYS, "Exception isolating expression in trace_expr: {exc}",
                       exc=sys.exc_info())
            expressions = []

        # Output initial text
        if prefix:
            trace(level, prefix, no_eol=no_eol)

        # Output each expression value
        for expression, value in zip_longest(expressions, values):
            try:
                # Exclude kwarg params
                match = re.search(r"^(\w+)=", str(expression))
                if (match and match.group(1) in kwargs):
                    continue
                assertion((not ((value is not None) and (expression is None))),
                          f"Warning: Likely problem resolving expression text (try reworking trace_expr call at {filename}:{line_number})")
                value_spec = format_value(repr(value) if use_repr else value,
                                          max_len=max_len)
                trace(level, f"{expression}={value_spec}{delim}", no_eol=no_eol)
            except:
                trace_fmtd(ALWAYS, "Exception tracing values in trace_expr: {exc}",
                       exc=sys.exc_info())

        # Output final text
        if suffix:
            trace(level, suffix, no_eol=False)
        elif (no_eol and (delim != "\n")):
            trace(level, "", no_eol=False)
        else:
             trace(9, "No final text to output")
        return

    
    def trace_current_context(level: IntOrTraceLevel = QUITE_DETAILED, label: Optional[str] = None,
                              show_methods_etc: bool = False) -> None:
        """Traces out current context (local and global variables), with output
        prefixed by "LABEL context" (e.g., "current context: {\nglobals: ...}").
        Notes: By default the debugging level must be quite-detailed (6).
        If the debugging level is higher, the entire stack frame is traced.
        Also, methods are omitted by default."""
        frame = None
        if label is None:
            label = "current"
        try:
            current_frame = inspect.currentframe()
            frame = current_frame.f_back if current_frame else None
        except (AttributeError, KeyError, ValueError):
            trace_fmt(VERBOSE, "Exception during trace_current_context: {exc}",
                      exc=sys.exc_info())
        if para_mode_tracing:
            trace(level, "")
        trace_fmt(level, "{label} context: {{", label=label)
        prefix = INDENT
        if (get_level() - level) > 1:
            trace_object((level + 2), frame, "frame", indentation=prefix,
                         show_all=show_methods_etc)
        else:
            trace_fmt(level, "frame = {f}", f=frame)
            if frame:
                trace_object(level, frame.f_globals, "globals", indentation=prefix,
                             show_all=show_methods_etc)
                trace_object(level, frame.f_locals, "locals", indentation=prefix,
                             show_all=show_methods_etc)
        trace(level, "}")
        if para_mode_tracing:
            trace(level, "")
        return


    ## TODO
    ## def trace_stack(level=VERBOSE):
    ##     """Output stack trace to stderr (if at trace LEVEL or higher)"""
    ##     system-ish.print_full_stack()
    ##     return


    def trace_exception(level: IntOrTraceLevel, task: Any) -> None:
        """Trace exception information regarding TASK (e.g., function) at LEVEL"""
        # Note: Conditional output version of system's print_exception_info.
        # ex: trace_exception(DETAILED, "tally_counts")
        trace_fmt(level, "Exception during {t}: {exc}".
                  format(t=task, exc=sys.exc_info()))
        # TODO: include full stack trace (e.g., at LEVEL + 2)
        ## system.trace_stack(level + 2)
        return

    
    def raise_exception(level: IntOrTraceLevel = 1) -> None:
        """Raise an exception if debugging (at specified trace LEVEL)"""
        # Note: For producing full stacktrace in except clause when debugging.
        # TODO: elaborate
        if __debug__ and (level <= trace_level):
            raise                       # pylint: disable=misplaced-bare-raise
        return


    def assertion(
            expression: Union[bool, Any],
            message: Optional[str] = None,
            assert_level: Optional[IntOrTraceLevel] = None
        ) -> Optional[str]:
        """Issue warning if EXPRESSION doesn't hold, along with optional MESSAGE
        Note:
        - Warning: introspection fails to resolve expression if split across lines.
        - This is a "soft assertion" that doesn't raise an exception (n.b., provided the test doesn't do so).
        - The optional ASSERT_LEVEL overrides use of ALWAYS.
        - Returns expression text or None if not triggered.
        """
        # EX: assertion((2 + 2) != 5)
        # TODO: have streamlined version using sys.write that can be used for trace and trace_fmtd sanity checks about {}'s
        # TODO: trace out local and globals to aid in diagnosing assertion failures; ex: add automatic tarcing of variables used in the assertion expression)
        expression_text = None
        if (assert_level is None):
            assert_level = ALWAYS
        if (trace_level < assert_level):
            # note: Short-circuits processing to avoid extraneous warnings (e.g., trace_expr under ipython)
            return expression_text
        if (not expression):
            try:
                # Get source information for failed assertion
                trace_fmtd(MOST_VERBOSE, "Call stack: {st}", st=inspect.stack())
                caller = inspect.stack()[1]
                ## OLD: (_frame, filename, line_number, _function, _context, _index) = caller
                (_frame, filename, line_number, _function, context, _index) = caller
                trace(8, f"filename={filename!r}, context={context!r}")
                # Read statement in file and extract assertion expression
                # TODO: handle #'s in statement proper (e.g., assertion("#" in text))
                statement = read_line(filename, line_number).strip()
                if statement == MISSING_LINE:
                    ## OLD: statement = str(context).replace(")\\n']", "")
                    statement = str(context).replace("\\n']", "")
                # Format expression and message
                # note: removes comments, along with the assertion call prefix and suffix
                statement = re.sub("#.*$", "", statement)
                statement = re.sub(r"^(\S*)assertion\(", "", statement)
                expression = re.sub(r"\);?\s*$", "", statement)
                expression = re.sub(r",\s*$", "", statement)
                expression_text = expression
                qualification_spec = (": " + message) if message else ""
                # Output information
                # TODO: omit subsequent warnings
                trace_fmtd(ALWAYS, "Assertion failed: {expr} (at {file}:{line}){qual}",
                           expr=expression, file=filename, line=line_number, qual=qualification_spec)
            except:
                trace_fmtd(ALWAYS, "Exception formatting assertion: {exc}",
                           exc=sys.exc_info())
                trace_object(ALWAYS, inspect.currentframe(), "caller frame", pretty_print=True)
        return expression_text

    def val(level: IntOrTraceLevel, value: Any) -> Any:
        """Returns VALUE if at trace LEVEL or higher otherwise None
        Note: inspired by Lisp's convenient IF form without an explicit else: (if test value-if-true)"""
        # EX: (101 if ((get_level() == 1) and val(1, 101)) else None) => 101
        # EX: ((not __debug__) and val(trace_level, 101))) => None
        # TODO: rename as cond_value???
        return (value if (trace_level >= level) else None)


    def code(level: IntOrTraceLevel, no_arg_function: Callable) -> Any:
        """Execute NO_ARG_FUNCTION if at trace LEVEL or higher
        Notes:
        - Use call() for more flexible invocation (e.g., can avoid lambda function)
        - Given the quirks of Python syntax, a two-step process is required:
           debug.code(4, { line1; line2; ...; lineN })
               =>
           def my_stupid_block_workaround(): 
               if __debug__:
                   line1; line2; ...; lineN
           debug.code(4, my_stupid_block_workaround)
        - Lambda functions can be used for simple expression-based functions"""
        trace(VERBOSE, f"code({level}, {no_arg_function})")
        result = None
        if (trace_level >= level):
            trace(QUITE_DETAILED, f"Executing {no_arg_function}")
            result = no_arg_function()
        return result

    
    def call(level: IntOrTraceLevel, function: Callable, *args, **kwargs) -> Any:
        """Invoke FUNCTION with ARGS and KWARGS if at trace LEVEL or higher
        Note: Use code() for simpler invocation (e.g., via lambda function)
        """
        trace(VERBOSE, f"call({level}, {function}, a={args}, kw={kwargs})")
        result = None
        if (trace_level >= level):
            trace(QUITE_DETAILED, f"Executing {function}")
            result = function(*args, **kwargs)
        return result

else:

    trace_level = 0
    
    def non_debug_stub(*_args, **_kwargs) -> None:
        """Non-debug stub (i.e., no-op function)"""
        # Note: no return value assumed by debug.expr
        return

    def get_level() -> IntOrTraceLevel:
        """Returns tracing level (i.e., 0)"""
        return trace_level

    def get_output_timestamps() -> bool:
        """Non-debug stub"""
        return False

    set_level = non_debug_stub

    set_output_timestamps = non_debug_stub

    trace = non_debug_stub

    trace_fmtd = non_debug_stub

    trace_object = non_debug_stub

    trace_values = non_debug_stub
    
    trace_expr = non_debug_stub
    
    trace_current_context = non_debug_stub

    trace_exception = non_debug_stub
    
    raise_exception = non_debug_stub
    
    assertion = non_debug_stub

    code = non_debug_stub

    call = non_debug_stub

    ## TODO?:
    ## val = non_debug_stub
    ##
    def val(_expression: Any) -> None:
        """Non-debug stub for value()--a no-op function"""
        # Note: implemented separately from non_debug_stub to ensure no return value
        return
    ##
    def _safe_eval(expression: Union[str, Buffer, CodeType], default: Any = None) -> Any:
        """Returns evaluation of string EXPRESSION trapping for errors and if so returning DEFAULT"""
        try:
            result = eval(expression)   # pylint: disable=eval-used
        except:
            result = default
        return result
    ##
    if (val(1) is not None):
        # note: work around for maldito python not providing None-like default if __file__ n/a
        sys.stderr.write(f"Warning: non-debug val() in {_safe_eval('__file__', 'debug.py')} should return Null\n")
    ##
    ## NOTE: much ado thanks to maldito Python (e.g., didn't learn enough from Perl)!

# Aliases for terse functions
    
cond_code = code

cond_val = val
    
# note: adding alias for trace_fmtd to account for common typo
# TODO: alias trace to trace_fmt as well (add something like trace_out if format not desired)
trace_fmt = trace_fmtd

def debug_print(text: str, level: IntOrTraceLevel) -> None:
    """Wrapper around trace() for backward compatibility
    Note: debug_print will soon be deprecated."""
    return trace(level, text)


def timestamp() -> str:
    """Return timestamp for use in logging, etc."""
    return (str(datetime.now()))
    

## OLD: def debugging(level=ERROR):
def debugging(level: IntOrTraceLevel = USUAL) -> bool:
    """Whether debugging at specified trace LEVEL (e.g., 3 for usual)"""
    ## BAD: """Whether debugging at specified trace level, which defaults to {l}""".format(l=ERROR)
    ## NOTE: Gotta hate python/pylint (no warning about docstring)
    ## TODO: use level=WARNING (i.e., 2)
    return (get_level() >= level)

def active() -> bool:
    """Whether debugging is active (i.e., trace level 1 or higher)
    Note: Use enabled to check whether debugging is supported
    """
    return debugging(level=1)

def enabled() -> bool:
    """Whether debug code is being executed (i.e., __debug__ nonzero)
    Note: Use active to check whether conditional debugging in effect
    """
    result = __debug__
    assertion((not result) or active())
    return result

def detailed_debugging() -> bool:
    """Whether debugging with trace level DETAILED (4) or higher"""
    ## BAD: """Whether debugging with trace level at or above {l}""".format(l=DETAILED)
    return (get_level() >= DETAILED)


def verbose_debugging() -> bool:
    """Whether debugging with trace level VERBOSE (5) or higher"""
    ## BAD: """Whether debugging with trace level at or above {l}""".format(l=VERBOSE)
    return (get_level() >= VERBOSE)


def _getenv_bool(name: str, default_value: bool) -> bool:
    """Version of system.getenv_bool w/o tracing"""
    ## EX: os.setenv("FU", "1"); _getenv_bool("FU", False)) => True
    result = default_value
    if (str(os.environ.get(name) or default_value).upper() in ["1", "TRUE"]):
        result = True
    return result


def _getenv_int(name: str, default_value: int) -> int:
    """Version of system.getenv_int w/o tracing"""
    result = default_value
    try:
        env_value = os.environ.get(name)
        if env_value is not None:
            result = int(env_value)
    except:
        _print_exception_info("_getenv_int")
    return result


@docstring_parameter(max_len=max_trace_value_len)
def format_value(value: str, max_len: Optional[int] = None, strict: Optional[bool] = None) -> str:
    """Format VALUE for output with trace_values, etc.: truncates if too long and encodes newlines
    Note: With STRICT, MAX_LEN is maximum length ({max_len}) for returned string (i.e., including "...")
    """
    # EX: format_value("    \n\n\n\n", max_len=11) => "    \\n\\n..."
    # EX: format_value("fubar", max_len=3) => "fub..."
    # EX: format_value("fubar", max_len=3, strict=True) => "..."
    # TODO2: rework with result determined via repr
    trace(1 + MOST_VERBOSE, f"format_value({value!r}, max_len={max_len})")
    if max_len is None:
        max_len = max_trace_value_len
    if strict is None:
        strict = False
    result = value if isinstance(value, str) else str(value)
    result = re.sub("\n", r"\\n", result)
    ellipsis = "..."
    extra = (len(result) - max_len)
    if (extra <= 0):
        pass
    elif not strict:
        result = result[:-extra] + ellipsis
    else:
        l = 2 + MOST_VERBOSE
        trace(l, f"0. {result!r}")
        extra2 = 0
        if (len(result) - extra + len(ellipsis) > max_len):
            extra2 = (len(result) - extra + len(ellipsis) - max_len)
        trace_expr(l, extra, extra2)
        result = result[:-(extra + extra2)]
        trace(l, f"1. {result!r}")
        result += ellipsis
        trace(l, f"2. {result!r}")
        result = result[:max_len]
        trace(l, f"3. {result!r}")
        assertion(len(result) <= max_len)
    trace(MOST_VERBOSE, f"format_value() => {result!r}")
    return result


def xor(value1: Any, value2: Any) -> bool:
    """Whether VALUE1 and VALUE2 differ when interpretted as booleans"""
    # Note: Used to clarify assertions; same as bool(value1) != bool(value2).
    # See https://stackoverflow.com/questions/432842/how-do-you-get-the-logical-xor-of-two-variables-in-python
    # EX: not(xor(0, 0.0))
    result = (bool(value1) ^ bool(value2))
    trace_fmt(QUITE_VERBOSE, "xor({v1}, {v2}) => {r}", v1=value1, v2=value2, r=result)
    return result


def xor3(value1:bool, value2:bool, value3:bool) -> bool:
    """Whether one and only one of VALUE1, VALUE2, and VALUE3 are true"""
    ## result = (xor(value1, xor(value2m value3))
    ##           and not (bool(value1) and bool(value2) and bool(value3)))
    num_true = sum(int(bool(v)) for v in [value1, value2, value3])
    result = (num_true == 1)
    trace_fmt(QUITE_VERBOSE, "xor3({v1}, {v2}, {v3}) => {r}",
              v1=value1, v2=value2, v3=value3, r=result)
    return result


def init_logging() -> None:
    """Enable logging with INFO level by default or with DEBUG if detailed debugging"""
    trace(DETAILED, "init_logging()")
    trace_object(QUITE_DETAILED, logging.root, "logging.root")

    # Set the level for the current module
    # TODO: use mapping from symbolic LEVEL user option (e.g., via getenv)
    level = logging.DEBUG if detailed_debugging() else logging.INFO
    trace_fmt(VERBOSE, "Setting logger level to {ll}", ll=level)
    logging.basicConfig(format='%(asctime)s : %(levelname)s : %(message)s', level=level)
    logging.debug("init_logging()")

    # Optionally make sure logging level applied globally
    if _getenv_bool("GLOBAL_LOGGING", False):
        old_level = logging.root.level
        trace_fmt(VERBOSE, "Setting root logger level from {ol} to {nl}", ol=old_level, nl=level)
        logging.root.setLevel(level)
    return


def _print_exception_info(task: Any) -> None:
    """Output exception information to stderr regarding TASK (e.g., function)"""
    # Note: non-tracing version of system's print_exception_info
    sys.stderr.write("Error during {t}: {exc}\n".
                     format(t=task, exc=sys.exc_info()))
    return


## TODO: add tpye hints to run checks (e.g., mypy)
def profile_function(frame, event, arg):
    """Function for monitoring function entry and exit (FEE), etc., currently just tracing at level 4. See sys.setprofile.
    # Note: Use a package like viztracer for non-trivial monitoring"""
    # Based on dependency-checking code in PyTorch. See
    #   https://fossies.org/linux/pytorch/torch/package/analyze/trace_dependencies.py.
    # This tries to determine the name of the module that the function is in:
    # 1) Check the global namespace of the frame.
    # 2) Check the local namespace of the frame.
    # 3) To handle class instance method calls, check the attribute named 'name'
    #    of the object in the local namespace corresponding to "self".
    # TODO:
    # - Make tracing level an option (e.g., environment).
    trace_fmt(QUITE_DETAILED, "profile_function(_, {e}, {a})", e=event, a=arg)
    trace_object(QUITE_VERBOSE, frame, "frame")

    # Resolve the names for the function (callable) and module
    name = "???"
    module = "???"
    try:
        name = frame.f_code.co_name
        if name in frame.f_globals:
            module = frame.f_globals[name].__module__
        elif name in frame.f_locals:
            module = frame.f_locals[name].__module__
        elif "self" in frame.f_locals:
            method = getattr(frame.f_locals["self"], name, None)
            module = method.__module__ if method else None
        else:
            trace(QUITE_VERBOSE, "Unable to resolve module")
    except:
        _print_exception_info("profile_function")

    # Trace out the call (with other information at higher tracing levels)
    if event.endswith("call"):
        trace_fmt(DETAILED, "in: {mod}:{func}({a})", mod=module, func=name, a=arg)
    elif event.endswith("return"):
        trace_fmt(DETAILED, "out: {mod}:{func} => {a}", mod=module, func=name, a=arg)
    else:
        trace_fmt(VERBOSE, "profile {mod}:{func} {e}: arg={a}",
                  mod=module, func=name, e=event, a=arg)
    return

def reference_var(*args) -> None:
    """No-op function used for referencing variables in ARGS"""
    trace(MOST_VERBOSE, f"reference_var{tuple(args)}")
    return

#-------------------------------------------------------------------------------
# Utility functions useful for debugging (e.g., for trace output)

# TODO: CLIPPED_MAX = system-ish.getenv_int("CLIPPED_MAX", 132)
CLIPPED_MAX = 132
#
def clip_value(value: Any, max_len: int = CLIPPED_MAX) -> str:
    """Return clipped version of VALUE (e.g., first MAX_LEN chars)"""
    # TODO3: replace with format_value
    # TODO: omit conversion to text if already text [DUH!]
    clipped = "%s" % value
    if (len(clipped) > max_len):
        clipped = clipped[:max_len] + "..."
    return clipped

def read_line(filename: FileDescriptorOrPath, line_number: int) -> str:
    """Returns contents of FILENAME at LINE_NUMBER
    Note: returns '???' upon exception
    """
    # ex: "debugging" in read_line(os.path.join(os.getcwd(), "debug.py"), 3)
    # TODO: use rare Unicode value instead of "???"
    try:
        file_handle = open(filename, encoding="UTF-8")
        line_contents = (list(file_handle))[line_number - 1]
        file_handle.close()
    except:
        line_contents = MISSING_LINE
    return line_contents

#-------------------------------------------------------------------------------

def main(args: List[str]) -> None:
    """Supporting/ code for command-line processing"""
    trace_expr(DETAILED, len(args))
    trace(ERROR, "FYI: Not intended for direct invocation. Some tracing examples follow.")
    #
    trace(ALWAYS, "date record for now at trace level 1")
    trace_object(ERROR, datetime.now(), label="now")
    trace(DETAILED, "stack record with max depth 1")
    trace_object(DETAILED, inspect.stack(), label="stack", max_depth=1)
    #
    # Make sure trace_expr traces at proper tracing level
    trace(ALWAYS, "level=N         for N from 0..trace_level ({l})".
          format(l=trace_level))
    for level in range(trace_level):
        level_value = level
        trace_expr(level, level_value)
    #
    # Maker sure trace_expr gets all arguments
    trace(ALWAYS, "n-i=N-i         for N=trace_level ({l}) and i from 1..-1".format(l=trace_level))
    n = trace_level
    i = 1
    ## TODO: for i in range(3, 0, -1):
    trace_expr(ERROR, n+i, n, n+i)
    return


# Do debug-only processing (n.b., for when PYTHONOPTIMIZE not set)
# Note: wrapped in function to keep things clean

if __debug__:

    def open_debug_file() -> None:
        """Open external file for copy of trace output"""
        trace(5, "open_debug_file()")
        global debug_file
        assertion(debug_file is None)

        # Open the file
        debug_filename = os.getenv("DEBUG_FILE")
        if debug_filename is not None:
            ## OLD: debug_file = open(debug_filename, mode="w", encoding="UTF-8")
            ## TEST: open unbuffered which requires binary output mode
            ## BAD: debug_file = open(debug_filename, mode="wb", buffering=0, encoding="UTF-8")
            ## note: uses line buffering
            ## OLD: for_append = _getenv_bool("DEBUG_FILE_APPEND", False) or _getenv_bool("DEBUG_FILE_HACK", False)
            for_append = _getenv_bool("DEBUG_FILE_APPEND", True)
            mode = ("a" if for_append else "w")
            trace_expr(5, mode)
            debug_file = open(debug_filename, mode=mode, buffering=1, encoding="UTF-8")
        trace_fmtd(VERBOSE, "debug_filename={fn} debug_file={f}",
                   fn=debug_filename, f=debug_file)
        return

    def reopen_debug_file() -> None:
        """Re-open debug file to work around concurrent access issues
        Note: The debug file is mainly used with pytest to work around stderr tracing issues"""
        trace(5, "reopen_debug_file()")
        global debug_file
        assertion(debug_file is not None)

        # Close file if opened
        if debug_file:
            debug_file.close()
            debug_file = None

        # Open fresh
        open_debug_file()
        return
                        

    def debug_init() -> None:
        """Debug-only initialization"""
        time_start = time.time()
        trace(DETAILED, f"in debug_init(); DEBUG_LEVEL={trace_level}; {timestamp()}")
        ## DEBUG: trace_values(8, inspect.stack(), max_len=256)
        # note: shows command invocation unless invoked via "python -c ..."
        command_line = " ".join(sys.argv)
        assertion(command_line)
        if (command_line and (command_line != "-c") and (command_line != "-m")):
            # TODO2: simplify misc. trace suppression options (n.b., check shellscript repo)
            if _getenv_bool("TRACE_INVOCATION", False):
                if not (_getenv_bool("QUIET_MODE", False) or _getenv_bool("DURING_ALIAS", False)):
                    trace(USUAL, command_line)
        trace_expr(DETAILED, sys.argv)
        open_debug_file()

        # Determine whether tracing include time and date
        global output_timestamps
        ## OLD
        ## output_timestamps = (str(os.environ.get("OUTPUT_DEBUG_TIMESTAMPS", False)).upper()
        ##                      in ["1", "TRUE"])
        output_timestamps = _getenv_bool("OUTPUT_DEBUG_TIMESTAMPS", False)
    
        # Show startup time and tracing info
        module_file = __file__
        trace_fmtd(DETAILED, "[{f}] loaded at {t}", f=module_file, t=timestamp())
        trace_fmtd(DETAILED, "trace_level={l}; output_timestamps={ots}", l=trace_level, ots=output_timestamps)
        trace_expr(QUITE_DETAILED, __file__)

        # Determine other debug-only environment options
        global para_mode_tracing
        para_mode_tracing = _getenv_bool("PARA_MODE_TRACING", para_mode_tracing)
        global max_trace_value_len
        max_trace_value_len = _getenv_int("MAX_TRACE_VALUE_LEN", max_trace_value_len)
        global use_logging
        use_logging = _getenv_bool("USE_LOGGING", use_logging)
        enable_logging = _getenv_bool("ENABLE_LOGGING", use_logging)
        if enable_logging:
            init_logging()
        monitor_functions = _getenv_bool("MONITOR_FUNCTIONS", False)
        if monitor_functions:
            sys.setprofile(profile_function)
        trace_expr(VERBOSE, para_mode_tracing, max_trace_value_len, use_logging, enable_logging, monitor_functions)

        # Show additional information when detailed debugging
        # TODO: sort keys to facilate comparisons of log files
        pre = post = ""
        if para_mode_tracing:
            pre = post = "\n"
        trace_fmt(DETAILED, "{pre}environment: {{\n\t{env}\n}}{post}",
                  env="\n\t".join([(k + ': ' + format_value(os.environ[k]))
                                   for k in sorted(dict(os.environ))]),
                  pre=pre, post=post, max_len=4096)

        # Likewise show additional information during verbose debug tracing
        # Note: use debug.trace_current_context() in client module to show module-specific globals like __name__
        trace_expr(MOST_DETAILED, globals(), max_len=65536)

        # Register to show shuttdown time and elapsed seconds
        # TODO: rename to reflect generic-exit nature
        def display_ending_time_etc() -> None:
            """Display ending time information"""
            # note: does nothing if stderr closed (e.g., other monitor)
            # TODO: resolve pylint issue with sys.stderr.closed
            trace_object(QUITE_VERBOSE, sys.stderr)
            if sys.stderr.closed:       # pylint: disable=using-constant-test
                return
            elapsed = round(time.time() - time_start, 3)
            trace_fmtd(DETAILED, "[{f}] unloaded at {t}; elapsed={e}s",
                       f=module_file, t=timestamp(), e=elapsed)
            if monitor_functions:
                sys.setprofile(None)
            global debug_file
            if debug_file:
                debug_file.close()
                debug_file = None
        # note: atexit support is enabled by default unless DEBUG_FILE used (n.b., cleanup issues)
        skip_atexit = _getenv_bool("SKIP_ATEXIT", (debug_file is not None))
        trace_expr(4, skip_atexit)
        if not skip_atexit:
            atexit.register(display_ending_time_etc)
        
        return

    
    # Do the initialization
    debug_init()

#-------------------------------------------------------------------------------

# Call main if invoked from commmand-line: illustrates tracing
# Note: The tracing below was for tracking down issue due to python path.
## DEBUG: trace_expr(MOST_VERBOSE, 888)
#
if __name__ == '__main__':
    main(sys.argv)
else:
    ## DEBUG: trace_expr(MOST_VERBOSE, 999)
    pass<|MERGE_RESOLUTION|>--- conflicted
+++ resolved
@@ -72,13 +72,10 @@
 import six
 import sys
 import time
-<<<<<<< HEAD
 ## DEBUG: sys.stderr.write(f"{__file__=}\n")
-=======
 from mezcla.extended_validation import (
     FileDescriptorOrPath,
 )
->>>>>>> d56011ef
 
 # Local packages
 ## OLD:
