--- conflicted
+++ resolved
@@ -287,11 +287,7 @@
         # Note: By default, each test gets its own temp file.
         debug.trace(6, "TestWrapper.setUp()")
         if not self.class_setup:
-<<<<<<< HEAD
-            debug.trace(5, "Warning: invoking setupClass in setup")
-=======
             debug.trace(5, "Warning: invoking setUpClass in setup")
->>>>>>> d8ae9aee
             TestWrapper.setUpClass(self.__class__)
         if not gh.ALLOW_SUBCOMMAND_TRACING:
             gh.disable_subcommand_tracing()
