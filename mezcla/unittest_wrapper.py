--- conflicted
+++ resolved
@@ -53,13 +53,9 @@
 from mezcla import system
 from mezcla import tpo_common as tpo
 
-<<<<<<< HEAD
-TODO_FILE = "TODO MODULE FILE"
-=======
+
 KEEP_TEMP = system.getenv_bool("KEEP_TEMP", tpo.detailed_debugging(),
                                "keep temporary files")
-
->>>>>>> 962e009e
 TODO_MODULE = "TODO MODULE"
 
 # Note: the following is for transparent resolution of dotted module names
@@ -85,14 +81,10 @@
     """Class for testcase definition"""
     script_file = TODO_FILE # name for invocation via 'python -m coverage run ...'
     script_module = TODO_MODULE         # name for invocation via 'python -m' (n.b., usuually set via derive_tested_module_name)
-<<<<<<< HEAD
     temp_base = system.getenv_text("TEMP_BASE",
                                    tempfile.NamedTemporaryFile().name)
     check_coverage = system.getenv_bool("CHECK_COVERAGE", False,
                                         "Check coverage during unit testing")
-=======
-    temp_base = system.getenv_text("TEMP_BASE", get_temp_dir())
->>>>>>> 962e009e
     ## TODO: temp_file = None
     ## TEMP: initialize to unique value independent of temp_base
     ## OLD: temp_file = tempfile.NamedTemporaryFile().name
