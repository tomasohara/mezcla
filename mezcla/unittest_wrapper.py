--- conflicted
+++ resolved
@@ -71,11 +71,8 @@
 from mezcla.misc_utils import string_diff
 from mezcla.my_regex import my_re
 from mezcla import system
-<<<<<<< HEAD
 ## DEBUG: debug.trace_expr(6, __file__)
-=======
 from mezcla.debug import IntOrTraceLevel
->>>>>>> d56011ef
 
 # Constants (e.g., environment options)
 
@@ -115,17 +112,11 @@
 
 #-------------------------------------------------------------------------------
 
-<<<<<<< HEAD
-def get_temp_dir(keep=None, unique=None):
+def get_temp_dir(keep: Optional[bool] = None, unique=None) -> str:
     """Get temporary directory, omitting later deletion if KEEP
     Note: Optionally returns UNIQUE dir
     """
     debug.assertion(not ((keep is False) and (unique is False)))
-=======
-def get_temp_dir(keep: Optional[bool] = None) -> str:
-    """Get temporary directory, omitting later deletion if KEEP"""
-    # NOTE: Unused function
->>>>>>> d56011ef
     if keep is None:
         keep = KEEP_TEMP
     dir_base = gh.get_temp_file()
