# This workflow will install Python dependencies, run tests and lint, using
# different versions of Python.
#
# Notes:
# - Requires special permission for Github workflows.
# - For more information see following:
#     https://help.github.com/actions/language-and-framework-guides/using-python-with-github-actions
#     https://docs.github.com/en/actions/automating-builds-and-tests/building-and-testing-python
# - Based initially on version from https://github.com/LimaBD/batspp.
# - Running Github Actions with Docker: https://stackoverflow.com/a/64373702
# - Docker documentation:
#   https://docs.docker.com/engine/reference/commandline/cli/
#   https://docs.docker.com/storage/bind-mounts
# - Two separate sets of test environments are used. The GitHub Actions workflow runner VM is
#   used for different python versions with the latest Ubuntu distribution
# - The core of mezcla is 3.9+, but there are some utilities for older versions of python.
#   In addition, it is helpful to use mezcla debugging with other packages, so making sure
#   mezcla still runs under 3.8 would be good in case the package is older.
# - In addition, Python typing went through some unfortunate changes 3.8-3.10, so they will need
#   to be tested for a while.
#
# TODO2:
# - Add support for weekly or monthly backwards compatibility testing to avoid having to run
#   3+ versions on each commit! This should be doable via reusable workflows:
#      https://docs.github.com/en/actions/sharing-automations/reusing-workflows
#

name: Github-Tests

on: [push, pull_request]

jobs:

  build-and-test-runner:
    name: Build and Run Tests via Runner VM
    runs-on: ${{ matrix.os }}
    
    strategy:
      matrix:
        os: [ubuntu-latest]
        ## TODO: os: [ubuntu-20.04, ubuntu-latest]
        ## OLD: python-version: ["3.8", "3.9", "3.10"]
        ## NOTE: Need 3.8.17+ for typing support, due to backporting limitations with typing_extensions (see html_utils.py)
<<<<<<< HEAD
        ## TODO?:
        python-version: ["3.9", "3.10", "3.12"]
=======
        ## TODO1?: Downloads/_github-actions-mezcla-docker-error-28sep24.logpython-version: ["3.8.17", "3.9", "3.10", "3.12"]
>>>>>>> d5bc974e
        # Note: The Dockerfile uses 3.11 so try different versions for the runner VM
        ## TODO: python-version: ["3.9", "3.10", "3.11"]
        ##
        ## TEMP: (Docker disabled due to dependeency issue, so 3.11 added):
        python-version: ["3.10", "3.11", "3.12"]

    steps:
      - name: Checkout Repository
        uses: actions/checkout@v3

      - name: Setup Python
        uses: actions/setup-python@v3
        with:
          python-version: ${{ matrix.python-version }}

      - name: Cache Python Dependencies
        uses: actions/cache@v3
        with:
          path: ~/.cache/pip
          key: ${{ runner.os }}-pip-${{ matrix.python-version }}-${{ hashFiles('requirements.txt') }}
          restore-keys: |
            ${{ runner.os }}-pip-${{ matrix.python-version }}-
            ${{ runner.os }}-pip-

      - name: Install Dependencies
        run: |
          pip install --verbose --requirement requirements.txt
          ## TEST: pip install --verbose --requirement non-binary-requirements.txt

      - name: Download data
        run: |
          ## TODO3: put post-install support in mezcla to minimize redundancy
          python -m nltk.downloader -d "$HOME/nltk_data" punkt averaged_perceptron_tagger stopwords

      - name: Run Python Tests under Runner
        run: |
          PYTHONPATH="$PWD:$PWD/tests:$PYTHONPATH" ./tools/run_tests.bash
          
  build-and-test-docker:
    name: Build and Run Tests via Docker
    runs-on: [ubuntu-20.04]
    ## TEMP: Disable docker due to silly dependency problems (and overhead)
    if: false

    steps:
      - name: Checkout Repository
        uses: actions/checkout@v3

      - name: Build docker image
        run: |
          docker build --tag mezcla-dev -f- . <Dockerfile

      - name: Run Python Tests under Docker
        run: |
          ## TODO???: put repo under /mnt/local-mezcla and installed version under /home/mezcla
          # note: no --env-file used (unlike act.yml)
          docker run --rm --mount type=bind,source="$(pwd)",target=/home/mezcla mezcla-dev<|MERGE_RESOLUTION|>--- conflicted
+++ resolved
@@ -41,12 +41,7 @@
         ## TODO: os: [ubuntu-20.04, ubuntu-latest]
         ## OLD: python-version: ["3.8", "3.9", "3.10"]
         ## NOTE: Need 3.8.17+ for typing support, due to backporting limitations with typing_extensions (see html_utils.py)
-<<<<<<< HEAD
-        ## TODO?:
-        python-version: ["3.9", "3.10", "3.12"]
-=======
         ## TODO1?: Downloads/_github-actions-mezcla-docker-error-28sep24.logpython-version: ["3.8.17", "3.9", "3.10", "3.12"]
->>>>>>> d5bc974e
         # Note: The Dockerfile uses 3.11 so try different versions for the runner VM
         ## TODO: python-version: ["3.9", "3.10", "3.11"]
         ##
