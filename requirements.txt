# Basic requirements for main scripts
#
# By default only the cases used in multuiple scripts are installed.
#
# Note:
# - Usage examples:
#   1. Usual
#      pip install -r requirements.txt
#   2. Optional (i.e., including most optional):
#      pip install --verbose $(perl -pe 's/^#opt#\s*//;' ~/Mezcla/requirements.txt | grep -v '^#')
#   3. Full (i.e., including all optional):
#      pip install --verbose $(perl -pe 's/^#(opt|full)#\s*//;' ~/Mezcla/requirements.txt | grep -v '^#')
#      # TODO2: --ignore-errors [maldito pip]
#      perl -pe 's/^#full#\s*//;' ~/Mezcla/requirements.txt | grep -v '^#' | xargs -I '{}' pip install '{}'
# - use `pip freeze` to get current list of package specifications (n.b., >= better than == unless specific version needed)
# - installing textract from PyPI fails https://github.com/deanmalmgren/textract/issues/461
#
# Installation:
# - python -m nltk.downloader punkt averaged_perceptron_tagger stopwords
#
# TODO:
# - check absl module ($ grep -r "absl" .)
# - add support for this to setup.py
#...............................................................................
# Regular requirements
#
HTMLParser
absl_py
beautifulsoup4
bs4
cachetools
cherrypy
diskcache
extcolors>=1.0.0
flair
flask
git+https://github.com/tehabstract/textract.git
<<<<<<< HEAD
gradio              # NEW: For audio.py (huggingface)
## OPTIONAL: kenlm               # NEW: For audio.py (huggingface)
## OPTIONAL: ibm-watson          # NEW: For audio.py (ibm-watson)
importlib_metadata
=======
gradio                        # UI support (e.g., huggingface-based apps)
#opt# kenlm                   # language model support (NOTE: problem with wheel)
>>>>>>> 42cebafb
librosa>=0.10.0           
lxml
mako
matplotlib
more_itertools
nltk
numpy>=1.18.5
pandas>=1.3.0
pyaml
pyctcdecode                   # CTC beam search decoder for speech recognition
pyenchant
pysbd
pytest
requests
scikit-learn
scipy
sentencepiece
six
stop_words
#opt# tensorrt                # for HF
transformers                  # Hugging Face (HF)
torch
torchaudio
webcolors
wheel
xgboost
#
#...............................................................................
# Optional requirements
#
# TODO:
# - download Spacy model(s):
#   python -m spacy download en_core_web_lg
# - install bash kernel
#   python -m bash_kernel.install
# - add '#opt#deprecated#' (e,.g., useful for deprecated functions/modules)
# NOTE:
# - tensorflow and related not installed by default due to size of repo and C compilation overhead.
# - ipython, pylint, etc. used for setting up development environment
#
#opt# SpeechRecognition
#opt# accelerate
#opt# bash_kernel
#opt# colout
#opt# coverage
#opt# datasets
#opt# diffusers
#opt# flit
#opt# gensim
#opt# ibm-watson
#opt# ibm_cloud_sdk_core
#opt# ipython
#opt# jupyter
#opt# librosa
#opt# pocketsphinx
#opt# pylint
#opt# pyyaml
#opt# scispacy
#opt# selenium
#
## OLD: #opt# spacy>=3.0.0
## TODO:
## note: See https://github.com/explosion/spacy-models/releases/tag/en_core_web_md-3.7.0
spacy==3.7.0
en_core_web_md@https://github.com/explosion/spacy-models/releases/download/en_core_web_md-3.7.0/en_core_web_md-3.7.0.tar.gz
#
## See https://github.com/explosion/spacy-models/releases/tag/en_core_web_md-3.2.0
## OLD
## spacy==3.2.6
## en_core_web_md@https://github.com/explosion/spacy-models/releases/download/en_core_web_md-3.2.0/en_core_web_md-3.2.0.tar.gz
## typing_extensions==4.7.0
#
#opt# textract
#opt# vaderSentiment
#...............................................................................
# "Fully optional" requirements
# Note: these generally involve large or long installations.
#
#full# bert==2.2.0
#full# albert==1.3.1
#full# bert-tensorflow
#full# keras
#full# sacremoses
#full# tensorflow
#full# tensorflow_hub
#full# tensorrt<|MERGE_RESOLUTION|>--- conflicted
+++ resolved
@@ -35,15 +35,9 @@
 flair
 flask
 git+https://github.com/tehabstract/textract.git
-<<<<<<< HEAD
-gradio              # NEW: For audio.py (huggingface)
-## OPTIONAL: kenlm               # NEW: For audio.py (huggingface)
-## OPTIONAL: ibm-watson          # NEW: For audio.py (ibm-watson)
+gradio                        # UI support (e.g., huggingface-based apps)
 importlib_metadata
-=======
-gradio                        # UI support (e.g., huggingface-based apps)
 #opt# kenlm                   # language model support (NOTE: problem with wheel)
->>>>>>> 42cebafb
 librosa>=0.10.0           
 lxml
 mako
