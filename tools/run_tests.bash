--- conflicted
+++ resolved
@@ -95,7 +95,6 @@
 export PYTHONPATH="$mezcla/:$PYTHONPATH"
 
 # shellcheck disable=SC2046,SC2086
-<<<<<<< HEAD
 
 # Get environment overrides
 # TODO3: Get optional environment settings from _test-config.bash
@@ -120,8 +119,7 @@
     python3 --version
     python3 "$mezcla"/master_test.py
     python_result="$?"
-<<<<<<< HEAD
-=======
+
 if [ "$1" == "--coverage" ]; then
     $pre_cmd export COVERAGE_RCFILE="$base/.coveragerc"
     $pre_cmd export CHECK_COVERAGE='true'
@@ -134,10 +132,6 @@
     pytest_options="${PYTEST_OPTIONS:-}"
     $pre_cmd pytest $pytest_options $tests $example_tests
     test_result="$?"
->>>>>>> cd8567accf4df6c2c59423f9d15d9c68752be0af
-=======
-
->>>>>>> 2915e021
 fi
 
 # End of processing
