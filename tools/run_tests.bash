#!/bin/bash
#
# Run unit tests and pytest files
# and generate coverage report
#
# Note:
# - The status of the last command determines whether the dockerfile run fails.
# - This is normally pytest which returns success (0) if no tests fail,
#   excluding tests marked with xfail.
# - Disables nitpicking shellcheck:
#   SC2010: Don't use ls | grep
#   SC2046: Quote this to prevent word splitting.
#   SC2086: Double quote to prevent globbing and word splitting.
#
# TODO2:
# - Document environment variables (e.g. overrides in _temp_test_settings.bash):
#   DEBUG_LEVEL, TRACE, VERBOSE, TEST_REGEX, FILTER_REGEX
#
# Usage:
# $ ./tools/run_tests.bash
# $ ./tools/run_tests.bash --coverage
#

# Set bash regular and/or verbose tracing
DEBUG_LEVEL=${DEBUG_LEVEL:-0}
if [ "$DEBUG_LEVEL" -ge 3 ]; then
    echo "in $0 $* [$(date)]"
fi
if [ "${TRACE:-0}" = "1" ]; then
    set -o xtrace
fi
if [ "${VERBOSE:-0}" = "1" ]; then
    set -o verbose
fi

# Get directory locations
dir=$(dirname "${BASH_SOURCE[0]}")
base="$dir/.."
mezcla="$base/mezcla"
tests="$mezcla/tests"
example_tests="$mezcla/examples/tests"

# Optionally source temporary settings script
temp_script="$dir/_temp_test_settings.bash"
if [ -e "$temp_script" ]; then
    env_before=$(printenv)
    source "$temp_script"
    env_after=$(printenv)
    if [ "$env_before" != "$env_after" ]; then
        echo "FYI: environment changes made via $temp_script"
    fi
fi
##
## TEMP:
echo "DEBUG_LEVEL=$DEBUG_LEVEL"

# Get tests to run
DEFAULT_TEST_REGEX="."
TEST_REGEX="${TEST_REGEX:-$DEFAULT_TEST_REGEX}"
# Note: TEST_REGEX is for only running the specified tests, 
# and, FILTER_REGEX is for disabling particular tests.
# Both are meant as expedients, not long-term solutions.
## TEMP: DEFAULT_FILTER_REGEX="(test_audio|test_extract_document_text|test_format_profile|test_hugging_face_speechrec|test_hugging_face_translation|test_keras_param_search|test_kenlm_example|test_spell|test_text_processing)"
DEFAULT_FILTER_REGEX="(not-a-real-test.py)"
FILTER_REGEX="${FILTER_REGEX:-"$DEFAULT_FILTER_REGEX"}"
# shellcheck disable=SC2010
if [[ ("$TEST_REGEX" != "$DEFAULT_TEST_REGEX") || ("$FILTER_REGEX" != "$DEFAULT_FILTER_REGEX") ]]; then
    tests=$(ls "$tests"/*.py | grep --perl-regexp "$TEST_REGEX" | grep --invert-match --perl-regexp "$FILTER_REGEX")
    example_tests=$(ls "$example_tests"/*.py | grep --perl-regexp "$TEST_REGEX" | grep --invert-match --perl-regexp "$FILTER_REGEX")
fi
#
echo -n "Running tests on $tests"
if [ "$example_tests" == "" ]; then
    echo "; running no example tests"
else
    echo "; also running $example_tests"
fi
echo ""
echo -n "via "
python3 --version

# Just echo command if dry run
pre_cmd=""
if [ "${DRY_RUN:-0}" == 1 ]; then
   pre_cmd="echo"
fi

# Remove mezcla package if running under Docker (or act)
# TODO2: check with Bruno whether still needed
if [ "$USER" == "docker" ]; then
    pip uninstall mezcla &> /dev/null  # Avoid conflicts with installed Mezcla
fi

# Make sure mezcla in python path
export PYTHONPATH="$mezcla/:$PYTHONPATH"

<<<<<<< HEAD
# Get environment overrides1
# TODO2: cleanup stuff inherited from shell-script repo
# shellcheck disable=SC2046,SC2086
=======
# shellcheck disable=SC2046,SC2086

# Get environment overrides
>>>>>>> 2d163607
# TODO3: Get optional environment settings from _test-config.bash
## DEBUG: export DEBUG_LEVEL=6
## TEST: export TEST_REGEX="calc-entropy-tests"
# Show environment if detailed debugging
## OLD: DEBUG_LEVEL=${DEBUG_LEVEL:-0}
if [ "$DEBUG_LEVEL" -ge 5 ]; then
    ## OLD: echo "in $0 $*"
    echo "Environment: {"
    printenv | sort | perl -pe "s/^/    /;"
    echo "   }"
fi

# Run the python tests 
# note: the python stdout and stderr streams are unbuffered so interleaved
## OLD: dir=$(dirname "${BASH_SOURCE[0]}")
<<<<<<< HEAD
test_result=0
=======
python_result=0
if [ "${RUN_PYTHON_TESTS:-1}" == "1" ]; then
    export PYTHONUNBUFFERED=1
    echo -n "Running tests under "
    python3 --version
    python3 "$mezcla"/master_test.py
    python_result="$?"

>>>>>>> 2d163607
if [ "$1" == "--coverage" ]; then
    $pre_cmd export COVERAGE_RCFILE="$base/.coveragerc"
    $pre_cmd export CHECK_COVERAGE='true'
    $pre_cmd coverage erase
    $pre_cmd coverage run -m pytest $tests $example_tests
    $pre_cmd coverage combine
    $pre_cmd coverage html
    test_result="$?"
elif [ "${RUN_PYTHON_TESTS:-1}" == "1" ]; then
    export PYTHONUNBUFFERED=1
    echo -n "Running tests under "
    python3 --version
    python3 "$mezcla"/master_test.py
    test_result="$?"
else
    # note: this clause is now obsolete (TODO2: remove)
    pytest_options="${PYTEST_OPTIONS:-}"
    $pre_cmd echo "Warning: not running tests due to unexpected condition"
    $pre_cmd echo "    pytest $pytest_options $tests $example_tests"
    test_result="$?"
fi

# End of processing
if [ "$DEBUG_LEVEL" -ge 3 ]; then
    echo "out $0 [$(date)]"
fi

# Return status code used by Github actions
## TODO3: integrate support for Jupyter notebooks tests and use combined result;
## see run_tests.bash in shell-scripts repo.
exit "$python_result"<|MERGE_RESOLUTION|>--- conflicted
+++ resolved
@@ -94,15 +94,9 @@
 # Make sure mezcla in python path
 export PYTHONPATH="$mezcla/:$PYTHONPATH"
 
-<<<<<<< HEAD
-# Get environment overrides1
+# Get environment overrides
 # TODO2: cleanup stuff inherited from shell-script repo
 # shellcheck disable=SC2046,SC2086
-=======
-# shellcheck disable=SC2046,SC2086
-
-# Get environment overrides
->>>>>>> 2d163607
 # TODO3: Get optional environment settings from _test-config.bash
 ## DEBUG: export DEBUG_LEVEL=6
 ## TEST: export TEST_REGEX="calc-entropy-tests"
@@ -118,18 +112,7 @@
 # Run the python tests 
 # note: the python stdout and stderr streams are unbuffered so interleaved
 ## OLD: dir=$(dirname "${BASH_SOURCE[0]}")
-<<<<<<< HEAD
 test_result=0
-=======
-python_result=0
-if [ "${RUN_PYTHON_TESTS:-1}" == "1" ]; then
-    export PYTHONUNBUFFERED=1
-    echo -n "Running tests under "
-    python3 --version
-    python3 "$mezcla"/master_test.py
-    python_result="$?"
-
->>>>>>> 2d163607
 if [ "$1" == "--coverage" ]; then
     $pre_cmd export COVERAGE_RCFILE="$base/.coveragerc"
     $pre_cmd export CHECK_COVERAGE='true'
